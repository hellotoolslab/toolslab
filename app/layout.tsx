import type { Metadata } from 'next';
import { Inter } from 'next/font/google';
import { Suspense } from 'react';
import './globals.css';
import { ThemeProvider } from '@/components/providers/ThemeProvider';
import { UmamiProvider } from '@/components/analytics/UmamiProvider';
import { UmamiDebugger } from '@/components/analytics/UmamiDebugger';
import { ToastProvider } from '@/components/providers/ToastProvider';
import { Header } from '@/components/layout/Header';
import { Footer } from '@/components/layout/Footer';
import { SpeedInsights } from '@vercel/speed-insights/next';
import { cn } from '@/lib/utils';

const inter = Inter({ subsets: ['latin'] });

export const metadata: Metadata = {
  title: {
    default: 'ToolsLab - Your Developer Tools Laboratory',
    template: '%s | ToolsLab',
  },
  description:
    'Professional developer tools crafted with scientific precision. All tools work offline and deliver laboratory-grade accuracy.',
  keywords: [
    'developer tools',
    'json formatter',
    'base64 encoder',
    'url encoder',
    'jwt decoder',
    'uuid generator',
    'hash generator',
    'timestamp converter',
    'online tools',
    'web tools',
  ],
  authors: [{ name: 'ToolsLab' }],
  creator: 'ToolsLab',
  openGraph: {
    type: 'website',
    locale: 'en_US',
    url: 'https://toolslab.dev',
    title: 'ToolsLab - Your Developer Tools Laboratory',
    description:
      'Professional developer tools crafted with scientific precision. All tools work offline and deliver laboratory-grade accuracy.',
    siteName: 'ToolsLab',
  },
  twitter: {
    card: 'summary_large_image',
    title: 'ToolsLab - Your Developer Tools Laboratory',
    description:
      'Professional developer tools crafted with scientific precision. All tools work offline and deliver laboratory-grade accuracy.',
  },
  icons: {
    icon: [
      { url: '/favicon.ico', sizes: '32x32' },
      { url: '/favicon.svg', type: 'image/svg+xml' },
      { url: '/icon-192.png', sizes: '192x192', type: 'image/png' },
      { url: '/icon-512.png', sizes: '512x512', type: 'image/png' },
    ],
    shortcut: '/favicon.ico',
    apple: '/apple-touch-icon.png',
  },
  manifest: '/manifest.json',
  robots: {
    index: true,
    follow: true,
    googleBot: {
      index: true,
      follow: true,
      'max-video-preview': -1,
      'max-image-preview': 'large',
      'max-snippet': -1,
    },
  },
  verification: {
    google: 'your-google-verification-code',
  },
};

export default function RootLayout({
  children,
}: {
  children: React.ReactNode;
}) {
  return (
    <html lang="en" suppressHydrationWarning>
      <head />
      <body
        className={cn(
          inter.className,
          'min-h-screen bg-background font-sans antialiased'
        )}
      >
<<<<<<< HEAD
        <Suspense fallback={null}>
          <UmamiProvider>
            <ThemeProvider>
              <div className="relative flex min-h-screen flex-col">
                <Header />
                <main className="flex-1">{children}</main>
                <Footer />
              </div>
            </ThemeProvider>
          </UmamiProvider>
        </Suspense>
=======
        <UmamiProvider>
          <ThemeProvider>
            <div className="relative flex min-h-screen flex-col">
              <Header />
              <main className="flex-1">{children}</main>
              <Footer />
            </div>
            <ToastProvider />
            <UmamiDebugger />
          </ThemeProvider>
        </UmamiProvider>
>>>>>>> baf3d101
        <SpeedInsights />
      </body>
    </html>
  );
}<|MERGE_RESOLUTION|>--- conflicted
+++ resolved
@@ -90,19 +90,6 @@
           'min-h-screen bg-background font-sans antialiased'
         )}
       >
-<<<<<<< HEAD
-        <Suspense fallback={null}>
-          <UmamiProvider>
-            <ThemeProvider>
-              <div className="relative flex min-h-screen flex-col">
-                <Header />
-                <main className="flex-1">{children}</main>
-                <Footer />
-              </div>
-            </ThemeProvider>
-          </UmamiProvider>
-        </Suspense>
-=======
         <UmamiProvider>
           <ThemeProvider>
             <div className="relative flex min-h-screen flex-col">
@@ -114,7 +101,6 @@
             <UmamiDebugger />
           </ThemeProvider>
         </UmamiProvider>
->>>>>>> baf3d101
         <SpeedInsights />
       </body>
     </html>
