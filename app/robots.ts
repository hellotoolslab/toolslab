--- conflicted
+++ resolved
@@ -179,13 +179,9 @@
         disallow: ['/api/*'],
       },
     ],
-<<<<<<< HEAD
-    sitemap: `${baseUrl}/sitemap.xml`,
-=======
     sitemap: [
       `${baseUrl}/sitemap.xml`,
       // `${baseUrl}/sitemap-tools.xml`,
     ],
->>>>>>> cd2bf2bd
   };
 }