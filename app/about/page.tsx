--- conflicted
+++ resolved
@@ -2,10 +2,7 @@
 import { Suspense } from 'react';
 import { NewAboutPage } from '@/components/about/NewAboutPage';
 import { getDictionary } from '@/lib/i18n/get-dictionary';
-<<<<<<< HEAD
-=======
 import { generateHreflangAlternates } from '@/lib/seo/hreflang-utils';
->>>>>>> 35a14637
 
 export const metadata: Metadata = {
   title: 'About ToolsLab - The Story of Your Developer Toolbox',
