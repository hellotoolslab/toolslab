export interface ToolInstructionStep {
  title: string;
  description: string;
}

export interface ToolInstruction {
  id: string;
  title: string;
  steps: ToolInstructionStep[];
  features: string[];
  useCases: string[];
  proTips: string[];
  troubleshooting: string[];
  keyboardShortcuts?: { keys: string; description: string }[];
}

export const toolInstructions: Record<string, ToolInstruction> = {
  'json-validator': {
    id: 'json-validator',
    title: 'How to use JSON Validator',
    steps: [
      {
        title: 'Enter or upload JSON data',
        description:
          'Paste your JSON in the editor or drag and drop JSON files up to 50MB. The validator supports nested objects, arrays, and all JSON data types with real-time syntax highlighting.',
      },
      {
        title: 'Choose validation level',
        description:
          'Select from Basic (syntax only), Structural (object validation), Schema (JSON Schema compliance), or Security (vulnerability detection). Each level provides increasingly detailed analysis.',
      },
      {
        title: 'Add JSON Schema (optional)',
        description:
          'Provide a JSON Schema (Draft 7, 2019-09, or 2020-12) in the schema editor to validate data structure, required fields, data types, and constraints. Supports $ref, allOf, oneOf, and conditional schemas.',
      },
      {
        title: 'Review validation results',
        description:
          'Examine detailed error reports with line numbers, error types, and fix suggestions. View performance metrics, structural analysis, and security audit results in organized tabs.',
      },
      {
        title: 'Export and share results',
        description:
          'Download validation reports as JSON/HTML, copy error summaries to clipboard, or generate developer-friendly code snippets for API testing and documentation.',
      },
    ],
    features: [
      'Multi-level validation (Basic, Structural, Schema, Security)',
      'JSON Schema Draft 7, 2019-09, and 2020-12 support',
      'Real-time syntax highlighting with CodeMirror',
      'Detailed error reporting with line numbers and fix suggestions',
      'Performance metrics and validation timing',
      'Security vulnerability detection and audit',
      'Large file support up to 50MB with Web Workers',
      'Export validation results to JSON, HTML, and CSV formats',
    ],
    useCases: [
      'API response validation for REST and GraphQL endpoints',
      'Configuration file validation for applications',
      'Data structure verification for databases and imports',
      'JSON Schema compliance testing for API specifications',
      'Security auditing of JSON payloads for vulnerabilities',
      'Development testing and debugging JSON data',
      'Educational tool for learning JSON and schema validation',
      'Quality assurance for data migration and transformation',
    ],
    proTips: [
      'Use Web Workers for large files to maintain browser responsiveness',
      'Enable security validation to detect potential injection attacks',
      'Combine with API testing to validate endpoint responses',
      'Use schema $ref to modularize complex validation rules',
      'Export validation results for automated testing workflows',
      'Check performance metrics to optimize JSON structure',
    ],
    troubleshooting: [
      'Large files slow? Enable Web Workers in settings for better performance',
      'Schema validation fails? Verify schema format matches Draft 7/2019-09/2020-12',
      'Unicode characters display incorrectly? Check file encoding is UTF-8',
      'Memory issues with huge files? Use streaming validation mode',
      'False security warnings? Review security validation rules in documentation',
    ],
    keyboardShortcuts: [
      { keys: 'Ctrl+Enter', description: 'Run validation' },
      { keys: 'Ctrl+Shift+F', description: 'Format/beautify JSON' },
      { keys: 'Ctrl+F', description: 'Search in JSON' },
      { keys: 'Ctrl+/', description: 'Toggle comments (JSON5 mode)' },
      { keys: 'F8', description: 'Go to next error' },
      { keys: 'Shift+F8', description: 'Go to previous error' },
    ],
  },

  'text-diff': {
    id: 'text-diff',
    title: 'How to use Text Diff Checker',
    steps: [
      {
        title: 'Enter or upload your texts',
        description:
          'Paste your text in the left and right editors, or drag and drop files directly into each pane. Supports text files, code files, and documents up to 10MB.',
      },
      {
        title: 'Choose comparison mode',
        description:
          'Select between side-by-side, inline, or unified diff views. Toggle options like ignore whitespace, case sensitivity, and syntax highlighting for code files.',
      },
      {
        title: 'Review highlighted differences',
        description:
          'Changes are color-coded: green for additions, red for deletions, yellow for modifications. Use keyboard shortcuts (F3/Shift+F3) to navigate between changes.',
      },
      {
        title: 'Export or share results',
        description:
          'Generate patch files for Git, export as HTML with highlighting preserved, or copy unified diff to clipboard. Share diff URLs with colleagues using the share button.',
      },
      {
        title: 'Apply advanced options',
        description:
          'Configure context lines for unified view, enable word-level or character-level diff, detect file types automatically, or use three-way merge for conflict resolution.',
      },
    ],
    features: [
      'Side-by-side, inline, and unified diff views',
      'Syntax highlighting for 20+ programming languages',
      'Git-style patch generation and application',
      'Line, word, and character-level diff granularity',
      'Whitespace and case sensitivity options',
      'Large file support with Web Worker processing',
      'File drag & drop with encoding detection',
      'Export to HTML, PDF, or patch formats',
      'Synchronized scrolling between panes',
      'Keyboard shortcuts for efficient navigation',
    ],
    useCases: [
      'Code review and pull request comparison',
      'Document version tracking and changes',
      'Git conflict resolution and merging',
      'Configuration file comparison',
      'Legal document redlining',
      'Translation and localization review',
      'Database schema evolution tracking',
      'Log file analysis and debugging',
    ],
    proTips: [
      'Use Ctrl+F to search within either pane, with results highlighted in both',
      'Enable "Show invisibles" to see tabs, spaces, and line endings',
      'Triple-click to select entire lines for quick copying',
      'Use the minimap for quick navigation in large files',
      'Hold Alt while scrolling to scroll only one pane',
      'Drag the divider between panes to adjust their width',
    ],
    troubleshooting: [
      'Binary files show hexdump comparison instead of text diff',
      'Large files (>10MB) may take longer to process - be patient',
      'If syntax highlighting is incorrect, manually select the file type',
      'Encoding issues? Try re-uploading with UTF-8 encoding',
      'For three-way merge, ensure all three versions are provided',
    ],
    keyboardShortcuts: [
      { keys: 'F3', description: 'Jump to next change' },
      { keys: 'Shift+F3', description: 'Jump to previous change' },
      { keys: 'Ctrl+F', description: 'Find in text' },
      { keys: 'Ctrl+G', description: 'Go to line number' },
      { keys: 'Ctrl+S', description: 'Download diff as file' },
      { keys: 'Ctrl+Shift+C', description: 'Copy diff to clipboard' },
      { keys: 'Alt+V', description: 'Toggle diff view mode' },
      { keys: 'Alt+W', description: 'Toggle whitespace visibility' },
    ],
  },

  'base64-to-pdf': {
    id: 'base64-to-pdf',
    title: 'How to use Base64 to PDF Converter',
    steps: [
      {
        title: 'Paste Base64 encoded data',
        description:
          'Copy and paste your Base64 encoded PDF data into the input text area. The data should start with standard Base64 characters (A-Z, a-z, 0-9, +, /).',
      },
      {
        title: 'Validate the Base64 data',
        description:
          'The tool automatically validates your Base64 input and checks if it represents valid PDF data by examining the PDF header signature.',
      },
      {
        title: 'Preview PDF information',
        description:
          'View the decoded file size and PDF metadata before downloading. This helps verify you have the correct PDF content.',
      },
      {
        title: 'Download the PDF file',
        description:
          'Click the "Download PDF" button to convert and save the PDF file to your device with the filename of your choice.',
      },
    ],
    features: [
      'Real-time Base64 validation and format checking',
      'PDF header signature verification for valid PDF files',
      'File size calculation and preview before download',
      'Automatic PDF metadata extraction when available',
      'Custom filename support for downloaded files',
      'Large Base64 data support (up to 50MB decoded)',
      'Secure client-side processing with no server uploads',
      'Error handling for corrupted or invalid data',
    ],
    useCases: [
      'Converting PDF attachments from email APIs',
      'Processing PDF documents from REST API responses',
      'Recovering PDF files from database BLOB storage',
      'Converting embedded PDF data in JSON payloads',
      'Testing PDF generation in web applications',
      'Extracting PDF files from Base64 encoded strings',
      'Document processing workflows and automation',
      'Debugging PDF encoding/decoding issues',
    ],
    proTips: [
      'Ensure your Base64 data starts with "JVBERi0" for valid PDF files',
      'Remove any data URL prefixes like "data:application/pdf;base64," before pasting',
      'Use this tool to verify PDF integrity after Base64 encoding/decoding',
      'Combine with Base64 encoder tool for complete PDF conversion workflows',
      'Check file size preview to ensure complete data was pasted',
      'For large PDFs, consider breaking into smaller chunks if browser crashes',
    ],
    troubleshooting: [
      'Invalid Base64 format: Ensure data contains only valid Base64 characters',
      'Not a PDF file: Verify the decoded data starts with PDF header (%PDF-)',
      'File too large: Browser memory limits may prevent very large file processing',
      'Download fails: Try using a different filename or check browser permissions',
      'Corrupted PDF: Source Base64 data may be incomplete or corrupted',
    ],
    keyboardShortcuts: [
      { keys: 'Ctrl+V', description: 'Paste Base64 data into input field' },
      { keys: 'Ctrl+A', description: 'Select all text in input area' },
      { keys: 'Ctrl+C', description: 'Copy error messages or file info' },
    ],
  },

  'json-formatter': {
    id: 'json-formatter',
    title: 'How to use JSON Formatter',
    steps: [
      {
        title: 'Paste your JSON data',
        description:
          'Copy and paste your JSON string into the input area. You can paste minified, unformatted JSON from any source.',
      },
      {
        title: 'Choose formatting option',
        description:
          'Select "Format & Validate" to beautify your JSON with proper indentation, or "Minify" to compress it into a single line.',
      },
      {
        title: 'Set indentation preferences',
        description:
          'Choose between 2 or 4 spaces for indentation to match your coding standards or project requirements.',
      },
      {
        title: 'Review the formatted output',
        description:
          'The tool validates your JSON and displays any syntax errors with line numbers for easy debugging.',
      },
    ],
    features: [
      'Real-time JSON validation with detailed error messages',
      'Syntax highlighting for better readability',
      'Format (beautify) or minify JSON data',
      'Customizable indentation (2 or 4 spaces)',
      'JSON key search and highlighting functionality',
      'Large file support up to 10MB',
      'Line numbers for easy navigation',
    ],
    useCases: [
      'Debug malformed JSON from API responses',
      'Format minified JSON for code review',
      'Validate JSON configuration files',
      'Search for specific keys in complex JSON structures',
      'Clean up JSON data for documentation',
      'Prepare JSON for database storage',
      'Convert between formatted and minified JSON',
    ],
    proTips: [
      'Use Ctrl+A to select all text quickly',
      'Use the search feature to quickly find specific keys in large JSON files',
      'The tool automatically detects and highlights syntax errors',
      'Large JSON files are processed efficiently with Web Workers',
      'Copy the formatted output directly to your clipboard',
      'Use the minify option to reduce JSON file size for production',
    ],
    troubleshooting: [
      'If JSON appears invalid, check for trailing commas or unescaped quotes',
      'Ensure all strings are properly quoted with double quotes',
      'Verify that all brackets and braces are properly closed',
      "Remove any JavaScript comments as they're not valid in JSON",
    ],
    keyboardShortcuts: [
      { keys: 'Ctrl+A', description: 'Select all text' },
      { keys: 'Ctrl+F', description: 'Search for keys in JSON' },
      { keys: 'Ctrl+C', description: 'Copy formatted output' },
      { keys: 'Ctrl+V', description: 'Paste JSON input' },
    ],
  },

  'base64-encode': {
    id: 'base64-encode',
    title: 'How to use Base64 Encoder/Decoder',
    steps: [
      {
        title: 'Select encoding or decoding mode',
        description:
          'Choose "Encode" to convert text or files to Base64 format, or "Decode" to convert Base64 back to original format.',
      },
      {
        title: 'Input your data',
        description:
          'For text: paste directly into the text area. For files: drag and drop or click to select files up to 50MB.',
      },
      {
        title: 'Process the conversion',
        description:
          'Click the encode/decode button. The tool processes data locally in your browser for maximum security.',
      },
      {
        title: 'Copy or download results',
        description:
          'Copy the Base64 string to clipboard or download decoded files directly to your device.',
      },
    ],
    features: [
      'Text and file Base64 encoding/decoding',
      'Support for images, documents, and binary files',
      'File size support up to 50MB',
      'Drag and drop file interface',
      'Real-time processing with progress indication',
      'Direct download of decoded files',
    ],
    useCases: [
      'Embed images directly in HTML/CSS using Data URLs',
      'Encode files for API transmission',
      'Store binary data in JSON or XML',
      'Email attachment encoding',
      'Decode Base64 content from web sources',
      'Convert images for use in web applications',
    ],
    proTips: [
      'Base64 increases data size by approximately 33%',
      'Use for small to medium files to avoid memory issues',
      'Great for embedding icons and small images in code',
      'Always verify decoded content matches original',
      'Use MIME type prefixes for Data URLs (data:image/png;base64,)',
    ],
    troubleshooting: [
      'Invalid Base64 errors usually indicate corrupted or incomplete data',
      'Remove any whitespace or line breaks from Base64 strings',
      'Ensure the Base64 string uses valid characters (A-Z, a-z, 0-9, +, /, =)',
      'For large files, consider splitting the process or using smaller chunks',
    ],
  },

  'hash-generator': {
    id: 'hash-generator',
    title: 'How to use Hash Generator',
    steps: [
      {
        title: 'Enter text to hash',
        description:
          'Type or paste the text you want to generate hash values for. This can be passwords, data, or any string content.',
      },
      {
        title: 'Select hash algorithms',
        description:
          'Choose from MD5, SHA-1, SHA-256, SHA-512, or generate all hash types simultaneously for comparison.',
      },
      {
        title: 'Generate hash values',
        description:
          'Click generate to create cryptographic hash values. All processing happens locally for security.',
      },
      {
        title: 'Copy hash results',
        description:
          'Click on any hash value to copy it to your clipboard. Each algorithm produces a unique hash string.',
      },
    ],
    features: [
      'Multiple hash algorithms: MD5, SHA-1, SHA-256, SHA-512',
      'Real-time hash generation as you type',
      'One-click copy to clipboard',
      'Uppercase and lowercase output options',
      'File hash generation support',
      'Batch processing for multiple strings',
    ],
    useCases: [
      'Verify file integrity and detect changes',
      'Generate password hashes for storage',
      'Create checksums for data validation',
      'Security auditing and forensics',
      'Database record deduplication',
      'API authentication and tokens',
    ],
    proTips: [
      'SHA-256 is recommended for new applications requiring security',
      'MD5 is fast but not cryptographically secure - use for checksums only',
      'SHA-512 provides the highest security but larger hash size',
      'Always use salt when hashing passwords',
      'Different input produces completely different hash values',
    ],
    troubleshooting: [
      'Empty input produces empty hash - ensure text is entered',
      'Identical input always produces identical hash values',
      'Leading/trailing whitespace affects hash results',
      'Use consistent text encoding (UTF-8) for reproducible results',
    ],
    keyboardShortcuts: [
      { keys: 'Ctrl+A', description: 'Select all input text' },
      { keys: 'Enter', description: 'Generate all hashes' },
      { keys: 'Ctrl+C', description: 'Copy selected hash' },
    ],
  },

  'uuid-generator': {
    id: 'uuid-generator',
    title: 'How to use UUID Generator',
    steps: [
      {
        title: 'Select UUID version',
        description:
          'Choose UUID v1 (timestamp-based) or v4 (random) depending on your requirements and use case.',
      },
      {
        title: 'Set generation quantity',
        description:
          'Specify how many UUIDs to generate at once. You can create single UUIDs or bulk generate up to 1000.',
      },
      {
        title: 'Configure output format',
        description:
          'Choose uppercase, lowercase, or with/without hyphens based on your system requirements.',
      },
      {
        title: 'Generate and copy UUIDs',
        description:
          'Click generate to create UUIDs. Copy individual UUIDs or select all for bulk operations.',
      },
    ],
    features: [
      'UUID v1 (timestamp-based) and v4 (random) generation',
      'Bulk generation up to 1000 UUIDs at once',
      'Multiple output formats (uppercase, lowercase, no hyphens)',
      'One-click copy for individual UUIDs',
      'Select all functionality for bulk copying',
      'Format validation and verification',
    ],
    useCases: [
      'Database primary keys and unique identifiers',
      'API request and transaction IDs',
      'File and resource naming',
      'Session tokens and temporary IDs',
      'Distributed system node identification',
      'Test data generation for development',
    ],
    proTips: [
      "Use UUID v4 for most applications - it's more secure and random",
      'UUID v1 includes timestamp and MAC address information',
      'Always verify UUID uniqueness in your specific use case',
      'Store UUIDs efficiently using binary format in databases',
      'Use consistent formatting across your entire application',
    ],
    troubleshooting: [
      'UUID v1 may expose MAC address - use v4 for privacy',
      'Ensure proper UUID validation in your application code',
      'Some systems require specific UUID formatting - check requirements',
      'Large bulk generations may take a moment to process',
    ],
    keyboardShortcuts: [
      { keys: 'Enter', description: 'Generate new UUID(s)' },
      { keys: 'Ctrl+A', description: 'Select all generated UUIDs' },
      { keys: 'Ctrl+C', description: 'Copy selected content' },
    ],
  },

  'password-generator': {
    id: 'password-generator',
    title: 'How to use Password Generator',
    steps: [
      {
        title: 'Set password length',
        description:
          'Choose password length between 4-128 characters. Longer passwords provide better security (minimum 12 recommended).',
      },
      {
        title: 'Configure character sets',
        description:
          'Select which character types to include: uppercase, lowercase, numbers, and special symbols based on system requirements.',
      },
      {
        title: 'Set additional options',
        description:
          'Choose to exclude ambiguous characters (0, O, l, I) and ensure at least one character from each selected set.',
      },
      {
        title: 'Generate and copy password',
        description:
          'Click generate to create a secure password. Copy it immediately and store it securely in a password manager.',
      },
    ],
    features: [
      'Customizable length from 4 to 128 characters',
      'Multiple character sets: uppercase, lowercase, numbers, symbols',
      'Exclude ambiguous characters option (0, O, l, I)',
      'Ensure character diversity across all selected sets',
      'Real-time password strength indicator',
      'One-click copy to clipboard',
    ],
    useCases: [
      'Generate secure passwords for new accounts',
      'Create temporary passwords for user accounts',
      'Generate API keys and authentication tokens',
      'Create secure database connection strings',
      'Generate random salts for cryptographic functions',
      'Bulk password generation for testing',
    ],
    proTips: [
      'Use at least 12 characters for good security, 16+ for high security',
      'Include all character types unless system restrictions apply',
      'Avoid dictionary words, personal information, or patterns',
      'Store generated passwords in a reputable password manager',
      'Never reuse passwords across different accounts',
    ],
    troubleshooting: [
      "If password doesn't meet system requirements, adjust character sets",
      "Some systems don't allow certain special characters - test first",
      'Extremely long passwords may cause issues in some forms',
      'Always test generated passwords in target system before finalizing',
    ],
    keyboardShortcuts: [
      { keys: 'Enter', description: 'Generate new password' },
      { keys: 'Ctrl+C', description: 'Copy password to clipboard' },
      { keys: 'Space', description: 'Regenerate password' },
    ],
  },

  'regex-tester': {
    id: 'regex-tester',
    title: 'How to use Regex Tester',
    steps: [
      {
        title: 'Enter your regular expression',
        description:
          'Type your regex pattern in the pattern field. Include forward slashes and flags (g, i, m) as needed.',
      },
      {
        title: 'Input test text',
        description:
          'Paste or type the text you want to test against your regex pattern in the test string area.',
      },
      {
        title: 'Set regex flags',
        description:
          'Toggle global (g), case-insensitive (i), and multiline (m) flags based on your matching requirements.',
      },
      {
        title: 'View live results',
        description:
          'See real-time matches highlighted in the text, with match details and capture groups displayed below.',
      },
    ],
    features: [
      'Live regex matching with real-time highlighting',
      'Support for global, case-insensitive, and multiline flags',
      'Match details with capture groups and positions',
      'Syntax highlighting for regex patterns',
      'Match count and replacement preview',
      'Common regex pattern library and examples',
    ],
    useCases: [
      'Validate email addresses and phone numbers',
      'Extract data from log files and text documents',
      'Search and replace text in bulk processing',
      'Validate user input in forms and applications',
      'Parse structured data from APIs and files',
      'Debug and test regex patterns before implementation',
    ],
    proTips: [
      'Use the global flag (g) to find all matches, not just the first one',
      'Test your regex with various edge cases and malformed input',
      'Use capture groups () to extract specific parts of matches',
      'Escape special characters with backslash when matching literals',
      'Start simple and build complexity gradually when creating patterns',
    ],
    troubleshooting: [
      'If no matches found, check for typos in pattern or test string',
      'Remember to escape special regex characters like . + * ? ^ $ { } ( ) | [ ]',
      "Use case-insensitive flag if case doesn't matter in your matches",
      'Multiline flag changes behavior of ^ and $ anchors',
    ],
    keyboardShortcuts: [
      { keys: 'Ctrl+Enter', description: 'Test regex pattern' },
      { keys: 'Ctrl+/', description: 'Toggle regex comments' },
      { keys: 'F3', description: 'Find next match' },
    ],
  },

  'favicon-generator': {
    id: 'favicon-generator',
    title: 'How to use Favicon Generator',
    steps: [
      {
        title: 'Upload your source image',
        description:
          'Select a high-quality square image (minimum 512x512 pixels). PNG files with transparency work best for clean results.',
      },
      {
        title: 'Preview generated sizes',
        description:
          'Review how your favicon looks at different sizes (16x16, 32x32, 180x180, etc.) and adjust source image if needed.',
      },
      {
        title: 'Configure generation options',
        description:
          'Choose which favicon formats and sizes to include based on your platform requirements (web, iOS, Android).',
      },
      {
        title: 'Download favicon package',
        description:
          'Get a complete ZIP file containing all favicon formats, sizes, and the HTML code to implement them.',
      },
    ],
    features: [
      'Generate favicons for all major platforms and devices',
      'Multiple sizes: 16x16, 32x32, 57x57, 76x76, 120x120, 152x152, 180x180, 192x192, 512x512',
      'Support for ICO, PNG, and SVG formats',
      'Apple Touch Icons for iOS devices',
      'Android Chrome icons and web app manifest',
      'Complete HTML implementation code provided',
    ],
    useCases: [
      'Create professional website favicons from logos',
      'Generate app icons for progressive web applications',
      'Prepare icons for browser bookmarks and tabs',
      'Create touch icons for mobile devices',
      'Generate icons for Windows tile displays',
      'Prepare complete icon packages for web deployment',
    ],
    proTips: [
      'Use square images with at least 512x512 pixel resolution',
      'Simple, bold designs work better at small favicon sizes',
      'Test your favicon on both light and dark browser themes',
      "Include the provided HTML code in your website's <head> section",
      'Consider how your icon looks when scaled to 16x16 pixels',
    ],
    troubleshooting: [
      'If favicon appears blurry, use a higher resolution source image',
      'Complex designs may not be visible at smaller sizes - simplify if needed',
      'Ensure source image is square for best results across all sizes',
      'Clear browser cache after updating favicon to see changes',
    ],
  },

  'crontab-builder': {
    id: 'crontab-builder',
    title: 'How to use Crontab Expression Builder',
    steps: [
      {
        title: 'Choose input method',
        description:
          'Select "Build" to create a cron expression using the visual interface, or "Parse" to analyze an existing cron expression.',
      },
      {
        title: 'Set schedule parameters',
        description:
          'Use dropdown menus to set minutes, hours, days, months, and day-of-week values. Use "*" for "any" value.',
      },
      {
        title: 'Use preset shortcuts',
        description:
          'Select from common presets like @daily, @weekly, @monthly, or build custom schedules with specific timing.',
      },
      {
        title: 'Verify execution times',
        description:
          'Review the human-readable description and next execution times to confirm your schedule is correct.',
      },
    ],
    features: [
      'Visual cron expression builder with dropdown menus',
      'Parse and explain existing cron expressions',
      'Common preset shortcuts (@daily, @weekly, @monthly, etc.)',
      'Next execution time calculator with timezone support',
      'Human-readable schedule descriptions',
      'Cron expression validation and error detection',
    ],
    useCases: [
      'Schedule automated backups and maintenance tasks',
      'Set up recurring data processing jobs',
      'Configure log rotation and cleanup scripts',
      'Schedule report generation and email sending',
      'Automate deployment and build processes',
      'Set up monitoring and health check routines',
    ],
    proTips: [
      'Use */N syntax for "every N" intervals (*/5 = every 5 minutes)',
      'Comma-separate multiple values: 1,15,30 for specific times',
      'Use ranges with hyphens: 9-17 for business hours',
      'Test cron expressions in development before production use',
      'Consider server timezone when scheduling tasks',
    ],
    troubleshooting: [
      'If expression shows error, check each field for valid values',
      'Minutes: 0-59, Hours: 0-23, Days: 1-31, Months: 1-12, Weekdays: 0-7',
      'Remember that 0 and 7 both represent Sunday',
      'Verify timezone settings match your server environment',
    ],
    keyboardShortcuts: [
      { keys: 'Tab', description: 'Navigate between fields' },
      { keys: 'Enter', description: 'Generate expression' },
      { keys: 'Ctrl+C', description: 'Copy cron expression' },
    ],
  },

  'xml-formatter': {
    id: 'xml-formatter',
    title: 'How to use XML Formatter',
    steps: [
      {
        title: 'Input your XML document',
        description:
          'Paste XML data into the input area or upload an XML file. The tool automatically validates syntax and highlights any errors.',
      },
      {
        title: 'Choose processing mode',
        description:
          'Select Format to beautify, Minify to compress, or Validate to check syntax. Configure indentation and preservation options.',
      },
      {
        title: 'Search XML elements',
        description:
          'Use the search feature to find specific elements, attributes (@name), or XPath expressions (//user/@id) within your document.',
      },
      {
        title: 'View results and metadata',
        description:
          'Review formatted output with syntax highlighting, structure statistics, and namespace information. Copy or download the result.',
      },
    ],
    features: [
      'Format XML with customizable indentation (2 or 4 spaces)',
      'Minify XML by removing unnecessary whitespace',
      'Real-time syntax validation with error highlighting',
      'XPath-style search for elements and attributes',
      'Namespace detection and analysis',
      'Structure tree visualization with nesting levels',
      'Preserve or remove comments and CDATA sections',
      'Sort attributes alphabetically',
      'Handle multiple XML encodings (UTF-8, UTF-16, ISO-8859-1)',
      'Process large XML files with Web Workers',
    ],
    useCases: [
      'Format and validate SOAP web service messages',
      'Process RSS and Atom feed files',
      'Clean up Android layout and manifest files',
      'Format Maven POM and build configuration files',
      'Validate and beautify SVG graphics',
      'Process .NET Web.config and App.config files',
      'Format DocBook and XHTML documents',
      'Debug XML API responses and requests',
    ],
    proTips: [
      'Use XPath search with // for any depth: //user finds all user elements',
      'Search attributes with @ prefix: @id finds all id attributes',
      'Enable "Preserve Comments" to keep documentation in config files',
      'Sort attributes for consistent formatting across team projects',
      'Use minify mode to reduce file size for production deployments',
      'Check namespace declarations when working with SOAP or complex schemas',
    ],
    troubleshooting: [
      'If validation fails, check for unclosed tags or mismatched elements',
      'Encoding errors: ensure input matches declared encoding in XML declaration',
      'Large files may need chunked processing - enable Web Worker mode',
      'Namespace errors often indicate missing xmlns declarations',
      'CDATA sections must be properly closed with ]]>',
    ],
    keyboardShortcuts: [
      { keys: 'Ctrl+F', description: 'Focus search field' },
      { keys: 'Ctrl+Enter', description: 'Format XML' },
      { keys: 'Ctrl+M', description: 'Minify XML' },
      { keys: 'Ctrl+C', description: 'Copy formatted result' },
      { keys: 'Ctrl+D', description: 'Download result' },
    ],
  },

  'csv-to-json': {
    id: 'csv-to-json',
    title: 'How to use CSV to JSON Converter',
    steps: [
      {
        title: 'Input your CSV data',
        description:
          'Paste CSV data directly into the input area or upload a CSV file using the file picker. The tool automatically detects headers and delimiters.',
      },
      {
        title: 'Configure parsing options',
        description:
          'Set custom delimiter (comma, semicolon, tab, pipe), choose whether first row contains headers, and select data type detection preferences.',
      },
      {
        title: 'Preview the conversion',
        description:
          'Review the parsed JSON structure in real-time. The tool shows row count, column detection, and any parsing warnings.',
      },
      {
        title: 'Choose output format',
        description:
          'Select between array of objects (default), nested structure, or compact array format. Customize property names if needed.',
      },
      {
        title: 'Export the JSON',
        description:
          'Copy the formatted JSON to clipboard or download as a .json file. Choose between minified or pretty-printed output.',
      },
    ],
    features: [
      'Automatic delimiter detection (comma, semicolon, tab, pipe)',
      'Smart header row detection and custom header mapping',
      'Data type inference (numbers, booleans, dates, nulls)',
      'Multiple output formats (array, nested, compact)',
      'Large file support with streaming for performance',
      'Quote handling for fields with delimiters',
      'Empty field and null value handling options',
      'Real-time preview with syntax highlighting',
    ],
    useCases: [
      'Converting spreadsheet exports to JSON for APIs',
      'Migrating CSV data to NoSQL databases',
      'Transforming Excel exports for web applications',
      'Processing data from legacy systems',
      'Creating JSON fixtures from CSV test data',
      'Importing CSV data into JavaScript applications',
      'Converting analytics reports to JSON format',
      'Preparing data for visualization libraries',
    ],
    proTips: [
      'Enable "Detect Types" to automatically convert numbers and booleans',
      'Use custom headers when CSV lacks header row or needs renaming',
      'Choose semicolon delimiter for European CSV formats',
      'Preview first before converting large files to check formatting',
      'Use compact format to reduce JSON file size by 30-40%',
      'Handle dates carefully - consider keeping as strings for compatibility',
    ],
    troubleshooting: [
      'Parsing errors: Check for unclosed quotes or mixed delimiters',
      'Wrong columns: Verify delimiter setting matches your CSV format',
      'Missing data: Ensure CSV is properly formatted with consistent columns',
      'Type issues: Disable type detection if numbers contain leading zeros',
      'Memory errors: For very large files, consider splitting into chunks',
    ],
    keyboardShortcuts: [
      { keys: 'Ctrl+V', description: 'Paste CSV data' },
      { keys: 'Ctrl+A', description: 'Select all JSON output' },
      { keys: 'Ctrl+C', description: 'Copy JSON to clipboard' },
      { keys: 'Ctrl+S', description: 'Download JSON file' },
    ],
  },

  'sql-formatter': {
    id: 'sql-formatter',
    title: 'How to use SQL Formatter',
    steps: [
      {
        title: 'Paste your SQL query',
        description:
          'Copy and paste your SQL query or script into the input area. The tool accepts minified, unformatted SQL from any database system.',
      },
      {
        title: 'Select SQL dialect',
        description:
          'Choose your database system (MySQL, PostgreSQL, SQLite, SQL Server) for dialect-specific formatting and keyword recognition.',
      },
      {
        title: 'Configure formatting options',
        description:
          'Customize indentation size, keyword casing (uppercase/lowercase), and line break preferences to match your coding standards.',
      },
      {
        title: 'Review formatted output',
        description:
          'The tool validates SQL syntax and displays formatted query with proper indentation, keyword highlighting, and improved readability.',
      },
      {
        title: 'Copy or download result',
        description:
          'Copy the formatted SQL to clipboard for immediate use or download as a .sql file for storage and sharing.',
      },
    ],
    features: [
      'Multi-dialect support (MySQL, PostgreSQL, SQLite, SQL Server)',
      'Intelligent keyword recognition and case conversion',
      'Customizable indentation (2, 4, or tab spacing)',
      'SQL syntax validation with error highlighting',
      'Complex query parsing including CTEs, subqueries, and joins',
      'Comment preservation and formatting',
      'Large SQL script support up to 5MB',
      'Export formatted SQL as downloadable file',
    ],
    useCases: [
      'Format messy SQL queries for better readability',
      'Standardize SQL code style across development teams',
      'Debug complex queries with proper indentation',
      'Prepare SQL scripts for documentation and code review',
      'Convert between different SQL formatting standards',
      'Clean up auto-generated SQL from query builders',
      'Format stored procedures and database migration scripts',
      'Prepare SQL queries for production deployment',
    ],
    proTips: [
      'Use uppercase keywords for better SQL readability and standards',
      'Choose 4-space indentation for optimal balance of readability and compactness',
      'Select the correct SQL dialect to ensure proper keyword recognition',
      'Format large scripts in sections if performance becomes slow',
      'Preserve original comments - they contain important context',
      'Use consistent formatting across your entire codebase',
    ],
    troubleshooting: [
      'Syntax errors: Check for missing semicolons, unclosed parentheses, or quotes',
      'Unrecognized keywords: Verify SQL dialect selection matches your database',
      'Formatting issues: Ensure SQL is valid before formatting',
      'Performance slow: Break very large scripts into smaller chunks',
      'Missing features: Some advanced dialect-specific syntax may need manual formatting',
    ],
    keyboardShortcuts: [
      { keys: 'Ctrl+V', description: 'Paste SQL query' },
      { keys: 'Ctrl+Enter', description: 'Format SQL' },
      { keys: 'Ctrl+A', description: 'Select all formatted output' },
      { keys: 'Ctrl+C', description: 'Copy formatted SQL' },
      { keys: 'Ctrl+S', description: 'Download SQL file' },
    ],
  },

  'jwt-decoder': {
    id: 'jwt-decoder',
    title: 'How to use JWT Decoder',
    steps: [
      {
        title: 'Input your JWT token',
        description:
          'Paste the complete JWT token into the input area. JWT tokens consist of three Base64URL-encoded parts separated by dots: header.payload.signature',
      },
      {
        title: 'Configure decoding options',
        description:
          'Enable structure validation to verify the token format, time analysis for expiration checks, and tool suggestions for related processing options.',
      },
      {
        title: 'Review decoded sections',
        description:
          'Examine the decoded header (algorithm and token type), payload (claims and user data), and signature information in separate expandable sections.',
      },
      {
        title: 'Analyze security and claims',
        description:
          'Check the security analysis for algorithm warnings, review standard and custom claims with descriptions, and validate expiration status.',
      },
      {
        title: 'Export or copy results',
        description:
          'Copy individual sections (header, payload, signature) or download the complete decoded token data as a JSON file for further analysis.',
      },
    ],
    features: [
      'Decode JWT header, payload, and signature sections',
      'Validate token structure with detailed error reporting',
      'Analyze standard JWT claims with descriptions (iss, sub, aud, exp, etc.)',
      'Security assessment for signing algorithms and best practices',
      'Expiration and time-based claim validation with relative time display',
      'Support for all JWT algorithms including RS256, HS256, ES256, etc.',
      'Claims categorization (standard vs custom claims)',
      'Token metadata analysis (sizes, structure validity)',
      'Sample JWT tokens for testing and learning',
      'Real-time decoding with debounced input processing',
    ],
    useCases: [
      'Debug authentication and authorization issues in web applications',
      'Analyze JWT tokens from OAuth 2.0 and OpenID Connect flows',
      'Inspect API authentication tokens for troubleshooting',
      'Validate token expiration and time-based claims',
      'Extract user information and permissions from bearer tokens',
      'Audit JWT implementation security and best practices',
      'Understand token structure for development and testing',
      'Parse tokens from single sign-on (SSO) systems',
      'Analyze refresh tokens and access tokens in microservices',
      'Debug mobile app authentication token issues',
      'Inspect Firebase, Auth0, or custom JWT implementations',
      'Validate token signing algorithms and security configurations',
    ],
    proTips: [
      'Look for the "exp" claim to verify token expiration - expired tokens should be rejected',
      'Check the "alg" field in the header to ensure secure algorithms (avoid "none")',
      'Standard claims like "iss" (issuer) and "aud" (audience) are critical for security validation',
      'Use the security analysis to identify potential vulnerabilities in your JWT implementation',
      'Symmetric algorithms (HS256) require the same key for signing and verification',
      'Asymmetric algorithms (RS256, ES256) allow public key verification without exposing the private key',
      'The "iat" (issued at) claim helps track token age and freshness',
      "Custom claims should follow your application's security requirements and data minimization practices",
    ],
    troubleshooting: [
      'Invalid structure error: Ensure the token has exactly three parts separated by dots',
      'Base64URL decoding failed: Check for URL-safe encoding (- and _ instead of + and /)',
      'JSON parsing errors: Verify that header and payload sections contain valid JSON',
      'Missing required dots: JWT tokens must have two dots separating three sections',
      'Token appears truncated: Ensure you copied the complete token without line breaks or truncation',
      'Signature section issues: Empty signatures are valid for unsigned tokens (alg: "none")',
    ],
    keyboardShortcuts: [
      { keys: 'Ctrl+V', description: 'Paste JWT token' },
      { keys: 'Ctrl+Enter', description: 'Decode token' },
      { keys: 'Ctrl+C', description: 'Copy decoded result' },
      { keys: 'Ctrl+D', description: 'Download JSON file' },
      { keys: 'Ctrl+F', description: 'Focus search field' },
    ],
  },

  'url-encode': {
    id: 'url-encode',
    title: 'How to use URL Encoder/Decoder',
    steps: [
      {
        title: 'Enter URL or text to process',
        description:
          'Paste your URL, query parameters, or text containing special characters into the input field. The tool supports full URLs, URL components, or plain text.',
      },
      {
        title: 'Choose processing mode',
        description:
          'Select "Auto" for automatic detection (recommended), "Encode" to convert special characters to percent-encoded format (%20 for spaces, %21 for !, etc.), or "Decode" to convert percent-encoded characters back to readable text.',
      },
      {
        title: 'Select encoding type',
        description:
          'Choose between "URL Component" (encodes most special characters for path/query use) or "Full URL" (preserves URL structure like ://?# while encoding other characters).',
      },
      {
        title: 'View real-time results',
        description:
          'The encoded/decoded result appears instantly as you type. Invalid percent-encoded sequences are highlighted with error messages.',
      },
      {
        title: 'Copy or download results',
        description:
          'Use the copy button to copy results to clipboard or download as text file for batch URL processing workflows.',
      },
    ],
    features: [
      'Automatic mode detection (encode vs decode)',
      'Real-time URL encoding and decoding',
      'Support for URL components and full URLs',
      'International character handling (UTF-8)',
      'Query parameter parsing and encoding',
      'Invalid sequence detection and validation',
      'Batch processing for multiple URLs',
      'Copy to clipboard functionality',
      'Download results as text files',
    ],
    useCases: [
      'Preparing URLs with special characters for HTTP requests',
      'Decoding query parameters from web forms',
      'Processing URLs with international characters',
      'Debugging URL-related issues in web applications',
      'Converting spaces and symbols for safe URL transmission',
      'Preparing API endpoint URLs with encoded parameters',
      'Processing log files containing encoded URLs',
      'Validating URL encoding in web development',
      'Converting URLs for email or document embedding',
      'Batch processing URLs from CSV or text files',
    ],
    proTips: [
      'Use "Auto" mode for intelligent encoding/decoding detection - it analyzes your input automatically',
      'Use "URL Component" encoding for individual query parameters and path segments',
      'Use "Full URL" encoding to preserve URL structure while encoding special characters',
      'International characters are automatically converted to UTF-8 percent encoding',
      'Query parameters can be processed individually for better control',
      'Invalid percent sequences (like %ZZ) are automatically detected and highlighted',
      'Use batch mode to process multiple URLs from clipboard or file input',
    ],
    troubleshooting: [
      'Invalid percent encoding: Check for incomplete sequences like % followed by non-hex characters',
      'Special characters not encoding: Ensure you selected the correct encoding mode',
      'Query parameters malformed: Use & to separate parameters and = for key-value pairs',
      'International characters displaying incorrectly: Modern browsers handle UTF-8 automatically',
      'URL structure broken after encoding: Use "URL Component" for parts, not full URLs',
    ],
    keyboardShortcuts: [
      { keys: 'Ctrl+V', description: 'Paste URL to encode/decode' },
      { keys: 'Ctrl+C', description: 'Copy encoded/decoded result' },
      { keys: 'Ctrl+E', description: 'Toggle encode/decode mode' },
      { keys: 'Ctrl+Enter', description: 'Process URL' },
      { keys: 'Ctrl+D', description: 'Download results' },
    ],
  },

  'qr-generator': {
    id: 'qr-generator',
    title: 'How to use QR Code Generator',
    steps: [
      {
        title: 'Select QR code content type',
        description:
          'Choose from URL, WiFi credentials, vCard contact, Email, SMS, Geo location, or plain text. Each type provides specialized input fields for optimal QR code generation.',
      },
      {
        title: 'Enter your content data',
        description:
          'Fill in the relevant fields based on your selected type. For URLs, enter the complete web address. For WiFi, provide SSID, password, and security type. For contacts, add name, phone, and email.',
      },
      {
        title: 'Customize appearance and settings',
        description:
          'Set QR code size (100x100 to 2000x2000), choose error correction level (L/M/Q/H), adjust margin size, and select foreground/background colors. Upload a logo for branded QR codes.',
      },
      {
        title: 'Generate and preview QR code',
        description:
          'Click generate to create your QR code with real-time preview. The tool validates content, optimizes settings, and shows readability score with device compatibility warnings.',
      },
      {
        title: 'Export in multiple formats',
        description:
          'Download as PNG, SVG, PDF for printing, or copy as Base64/Data URL for web embedding. Use batch generation for multiple QR codes from CSV/JSON input.',
      },
    ],
    features: [
      'Multiple content types: URL, WiFi, vCard, Email, SMS, Geo, Crypto addresses',
      'Advanced customization: Size, colors, error correction, margins, logo embedding',
      'Multiple export formats: PNG, SVG, PDF, Base64, Data URL',
      'Batch generation from CSV, JSON, or text lists',
      'Real-time validation and readability scoring',
      'API integration preview with cURL commands',
      'Built-in QR scanner for reverse engineering',
      'Template system with presets for common use cases',
      'Size optimization with compression suggestions',
      'Mobile-responsive preview and testing',
    ],
    useCases: [
      'Generate WiFi QR codes for easy guest network access',
      'Create vCard QR codes for business card contact sharing',
      'Generate URL QR codes for marketing campaigns and websites',
      'Create email and SMS QR codes for direct communication',
      'Generate geo-location QR codes for event venues and addresses',
      'Create cryptocurrency payment QR codes with amount specification',
      'Bulk generate QR codes for inventory management and tracking',
      'Generate API endpoint QR codes for mobile app integration',
      'Create authentication QR codes for 2FA and login systems',
      'Generate social media profile QR codes for easy following',
      'Create event QR codes with calendar integration (iCal format)',
      'Generate app store QR codes for mobile app downloads',
    ],
    proTips: [
      'Use higher error correction (H=30%) for printed QR codes that might get damaged',
      'Keep URLs short - use URL shorteners for better scannability and smaller QR codes',
      'Test QR codes on different devices and apps before mass distribution',
      'Use contrast ratios of at least 3:1 between foreground and background colors',
      'Logo size should not exceed 30% of the QR code area to maintain readability',
      'For batch generation, use CSV format with headers: type,content,size,filename',
      'SVG format scales infinitely - perfect for print materials and high-DPI displays',
      'Use Medium (M=15%) error correction for most digital use cases',
      'Add margins (quiet zone) of at least 4 modules for reliable scanning',
      'Test print quality at actual size before mass printing campaigns',
    ],
    troubleshooting: [
      'QR code not scanning: Increase error correction level or reduce logo size',
      'Low readability score: Improve color contrast or increase QR code size',
      'Logo placement issues: Center logo and ensure it covers finder patterns',
      'Batch import failing: Check CSV format with proper headers and encoding',
      'Large file sizes: Use PNG for photos, SVG for graphics, reduce dimensions if needed',
      'Mobile scanning issues: Test with multiple QR scanner apps and devices',
      'Print quality poor: Use vector SVG format or high-DPI PNG (300+ DPI)',
      'WiFi QR not working: Verify SSID spelling and password accuracy',
      'URL QR leads nowhere: Test URL accessibility and ensure HTTPS when needed',
    ],
    keyboardShortcuts: [
      { keys: 'Ctrl+G', description: 'Generate QR code' },
      { keys: 'Ctrl+C', description: 'Copy QR code as Data URL' },
      { keys: 'Ctrl+S', description: 'Download QR code' },
      { keys: 'Ctrl+U', description: 'Switch to URL content type' },
      { keys: 'Ctrl+W', description: 'Switch to WiFi content type' },
      { keys: 'Ctrl+T', description: 'Switch to text content type' },
      { keys: 'Ctrl+B', description: 'Open batch generation mode' },
      { keys: 'F5', description: 'Regenerate with same settings' },
    ],
  },

  'color-picker': {
    id: 'color-picker',
    title: 'How to use Color Picker',
    steps: [
      {
        title: 'Select a color using the interface',
        description:
          'Use the color wheel for intuitive HSV selection, spectrum bar for linear picking, or click the eyedropper icon to pick colors from anywhere on your screen (in supported browsers). You can also input values directly in any format.',
      },
      {
        title: 'Convert between color formats',
        description:
          'Your selected color is automatically converted to HEX, RGB, HSL, HSV, CMYK, and LAB formats. Click any format tab to view and copy values. Use the copy button next to each format for quick clipboard access.',
      },
      {
        title: 'Generate color palettes',
        description:
          'Choose a harmony type (complementary, triadic, analogous, split-complementary, tetradic, or monochromatic) to generate a professional color palette. Adjust the base color to see real-time palette updates.',
      },
      {
        title: 'Check contrast and accessibility',
        description:
          'Use the contrast checker to verify WCAG AA/AAA compliance for text on backgrounds. The tool shows exact contrast ratios and provides suggestions for accessible alternatives if needed.',
      },
      {
        title: 'Export for development',
        description:
          'Generate code for CSS variables, SCSS, Tailwind classes, JavaScript objects, or design system tokens. Export palettes as JSON, Adobe ASE, or image swatches for use in your projects.',
      },
    ],
    features: [
      'Multiple color format conversion (HEX, RGB, HSL, HSV, CMYK, LAB)',
      'Interactive color wheel and spectrum bar interfaces',
      'Eyedropper API for screen color picking',
      'Professional palette generation with multiple harmony types',
      'WCAG contrast checker with AA/AAA compliance indicators',
      'Color blindness simulator (8 types)',
      'CSS, SCSS, Tailwind, and JavaScript code generation',
      'Material Design and Bootstrap color mapping',
      'Gradient generator with multiple stops',
      'Image color extraction and dominant palette analysis',
      'Batch color conversion and processing',
      'Recent colors history and favorite palettes',
    ],
    useCases: [
      'Web developers selecting brand colors for websites',
      'UI/UX designers creating accessible color schemes',
      'Frontend developers converting design colors to code',
      'Accessibility specialists checking contrast ratios',
      'Brand designers developing color palettes',
      'Mobile app developers needing platform-specific color codes',
      'Print designers converting RGB to CMYK',
      'Theme creators for VS Code, terminals, or applications',
      'Marketing teams maintaining brand consistency',
      'Data visualization experts choosing distinguishable colors',
      'Game developers creating color-based mechanics',
      'CSS framework users finding Tailwind/Bootstrap equivalents',
    ],
    proTips: [
      'Use keyboard arrows for fine-tuning color values in any input field',
      'Double-click color swatches to quickly copy HEX values',
      'Hold Shift while using the color wheel for saturation-only adjustments',
      'Press spacebar to quickly toggle between HEX/RGB/HSL formats',
      'Use the temperature slider to make colors warmer or cooler',
      'Export palettes as CSS custom properties for easy theme switching',
      'Check contrast with both black and white text for versatility',
      'Use monochromatic palettes for consistent, professional designs',
      'Test colors in color blindness simulator before finalizing',
      'Save project-specific palettes for consistent color usage',
    ],
    troubleshooting: [
      'Eyedropper not working: Check browser compatibility and permissions',
      'Colors look different in print: Use CMYK values for print design',
      'Contrast checker shows failure: Try darker shades or increase font size',
      'Palette colors clash: Use analogous or monochromatic harmonies for subtlety',
      'Color picker lag: Disable real-time preview for performance on older devices',
    ],
    keyboardShortcuts: [
      { keys: 'C', description: 'Copy current color as HEX' },
      { keys: 'H', description: 'Switch to HEX format' },
      { keys: 'R', description: 'Switch to RGB format' },
      { keys: 'L', description: 'Switch to HSL format' },
      { keys: 'P', description: 'Generate palette' },
      { keys: 'E', description: 'Activate eyedropper' },
      { keys: 'Space', description: 'Toggle format display' },
      { keys: '↑/↓', description: 'Adjust brightness' },
      { keys: '←/→', description: 'Adjust hue' },
      { keys: 'Shift+↑/↓', description: 'Adjust saturation' },
    ],
  },

  'gradient-generator': {
    id: 'gradient-generator',
    title: 'How to use Gradient Generator',
    steps: [
      {
        title: 'Choose gradient type and direction',
        description:
          'Select linear, radial, or conic gradient type. For linear gradients, adjust the angle (0-360°). For radial gradients, set shape, size, and center position. For conic gradients, configure start angle and center point.',
      },
      {
        title: 'Add and customize color stops',
        description:
          'Click the + button to add color stops, use the color picker to select colors, and drag the position sliders to control placement (0-100%). You can have up to 10 color stops for complex gradients.',
      },
      {
        title: 'Fine-tune with visual editor',
        description:
          'Use the real-time preview to see your gradient changes instantly. Adjust preview size to test how the gradient looks at different dimensions. Click on color stop indicators for quick selection.',
      },
      {
        title: 'Export your gradient',
        description:
          'Copy CSS code with browser compatibility prefixes, generate Tailwind CSS classes, or export as SVG. Toggle between simple and compatible CSS formats based on your browser support needs.',
      },
      {
        title: 'Save and organize gradients',
        description:
          'Save your favorite gradients to local storage, browse preset collections by category (sunset, ocean, neon, pastel), or generate random gradients with color harmony algorithms.',
      },
    ],
    features: [
      'Linear, radial, and conic gradient support',
      'Visual color stop editor with drag and drop',
      'Real-time preview with resizable canvas',
      'Up to 10 color stops with alpha transparency',
      'CSS output with browser compatibility prefixes',
      'Tailwind CSS class generation (approximation)',
      'SVG gradient export for graphics',
      'Preset collections organized by categories',
      'Random gradient generator with color theory',
      'Local storage for saving favorite gradients',
      'Keyboard shortcuts for efficiency',
      'Color harmony algorithms for pleasing combinations',
    ],
    useCases: [
      'Website background designs and hero sections',
      'UI component styling for buttons and cards',
      'Mobile app background gradients',
      'Social media graphics and banners',
      'Email template backgrounds',
      'CSS framework customization',
      'Brand color palette development',
      'Creative coding and generative art projects',
      'Print design color transitions',
      'Data visualization color schemes',
      'Game UI and interface design',
      'Marketing material backgrounds',
    ],
    proTips: [
      'Use 2-3 color stops for clean, professional gradients',
      'Test gradients at different screen sizes to ensure they work on mobile',
      'Use analogous colors (next to each other on color wheel) for harmonious gradients',
      'Save gradients with descriptive names to build a personal library',
      'Use conic gradients for creating rainbow or circular spectrum effects',
      'Export SVG format for scalable graphics and icons',
      'Copy compatible CSS for older browser support',
      'Use radial gradients for spotlight or fade effects',
    ],
    troubleshooting: [
      'Gradient appears banded: Increase color stops or use closer color values',
      'Colors look different in production: Check browser color profile settings',
      'Gradient not visible: Ensure sufficient contrast between stops',
      'SVG export not working: Conic gradients are not supported in SVG format',
      'Performance issues: Limit complex gradients on mobile devices',
      'Browser compatibility: Use vendor prefixes for older browser support',
    ],
    keyboardShortcuts: [
      { keys: 'Ctrl+C', description: 'Copy CSS code' },
      { keys: 'Ctrl+R', description: 'Generate random gradient' },
      { keys: 'Ctrl+S', description: 'Save to favorites' },
      { keys: '+', description: 'Add color stop' },
      { keys: '-', description: 'Remove selected color stop' },
      { keys: 'L', description: 'Switch to linear gradient' },
      { keys: 'R', description: 'Switch to radial gradient' },
      { keys: 'C', description: 'Switch to conic gradient' },
    ],
  },

  'json-to-csv': {
    id: 'json-to-csv',
    title: 'How to use JSON to CSV Converter',
    steps: [
      {
        title: 'Input your JSON data',
        description:
          'Paste JSON data or upload a JSON file (up to 10MB). Supports JSON arrays of objects, single objects, and nested structures. The converter automatically validates JSON syntax and provides error reporting with line numbers.',
      },
      {
        title: 'Configure conversion options',
        description:
          'Choose delimiter (comma, semicolon, tab, pipe), text qualifier (single/double quotes), and line endings (CRLF/LF). Enable auto-flattening for nested objects with customizable separator, configure null value handling, and set default values for missing fields.',
      },
      {
        title: 'Select and organize columns',
        description:
          'Auto-detect columns from JSON or manually select which fields to include. Drag and drop to reorder columns, rename column headers with custom mapping, and apply filters to exclude specific rows based on field values.',
      },
      {
        title: 'Preview and validate output',
        description:
          'Review the formatted CSV in the interactive preview table with syntax highlighting. Check statistics (rows, columns, empty fields) and verify data transformation accuracy. Scroll through large datasets with virtualized rendering for performance.',
      },
      {
        title: 'Export your CSV data',
        description:
          'Download as .csv file with chosen encoding (UTF-8 with/without BOM), copy to clipboard for quick paste into spreadsheets, or generate shareable download link. Compatible with Excel, Google Sheets, and database imports.',
      },
    ],
    features: [
      'Flexible JSON input with array and single object support',
      'Automatic nested object flattening with configurable separator',
      'Custom column selection and drag-and-drop reordering',
      'Multiple delimiter options (comma, semicolon, tab, pipe)',
      'Text qualifier configuration for special characters',
      'Null/undefined value handling with custom placeholders',
      'Real-time preview with virtualized table rendering',
      'Large file processing up to 10MB with streaming',
      'Excel and Google Sheets compatible output formats',
      'Batch processing for multiple JSON conversions',
      'UTF-8 encoding with optional BOM for Excel compatibility',
      'Row filtering based on field conditions',
    ],
    useCases: [
      'Export API response data to Excel for analysis',
      'Convert JSON logs to tabular format for reporting',
      'Migrate data between databases and applications',
      'Prepare datasets for machine learning and data science',
      'Generate CSV reports from application data',
      'Transform NoSQL database exports to relational format',
      'Create backup files in portable CSV format',
      'Import JSON data into spreadsheet applications',
      'Convert configuration files for legacy systems',
      'Process webhook payloads for data warehousing',
    ],
    proTips: [
      'Use dot notation separator for nested objects to maintain hierarchy',
      'Enable header row for better Excel/Google Sheets compatibility',
      'Configure UTF-8 BOM for proper character display in Excel',
      'Use semicolon delimiter for European Excel versions',
      'Apply filters before conversion to reduce output size',
      'Preview large files with pagination to verify structure',
      'Save custom column mappings for repeated conversions',
      'Use pipe delimiter for data with commas and quotes',
    ],
    troubleshooting: [
      'Special characters display incorrectly? Enable UTF-8 BOM for Excel',
      'Nested arrays not flattening? Use array index notation in settings',
      'Large file processing slow? Enable streaming mode for files over 5MB',
      'Excel showing data in one column? Check delimiter matches regional settings',
      'Missing columns in output? Verify all JSON objects have consistent structure',
      'Memory issues with huge datasets? Process in batches of 1000 records',
    ],
    keyboardShortcuts: [
      { keys: 'Ctrl+V', description: 'Paste JSON data' },
      { keys: 'Ctrl+Enter', description: 'Convert to CSV' },
      { keys: 'Ctrl+D', description: 'Download CSV file' },
      { keys: 'Ctrl+C', description: 'Copy CSV to clipboard' },
      { keys: 'Ctrl+Z', description: 'Undo last change' },
      { keys: 'Ctrl+Shift+R', description: 'Reset all options' },
    ],
  },

  'list-compare': {
    id: 'list-compare',
    title: 'How to use List Compare & Diff Tool',
    steps: [
      {
        title: 'Add your lists',
        description:
          'Start with 2 lists and add up to 10 total. Input via textarea, upload files (.txt, .csv, .json), or paste clipboard content. Auto-detect separators (newline, comma, semicolon, tab) or configure manually. Each list can contain up to 100,000 elements.',
      },
      {
        title: 'Configure comparison settings',
        description:
          'Choose comparison mode: Set Operations (union, intersection, difference), Sequential Compare (position-based), Smart Compare (ignore case/spaces), Fuzzy Matching (similarity threshold), or Developer Mode (package versions, URLs, code patterns). Configure sorting and transformation options.',
      },
      {
        title: 'Apply pre-processing transforms',
        description:
          'Clean and prepare your data with transformations: sort alphabetically/numerically, remove duplicates, filter by length/pattern, convert case, add prefix/suffix, extract patterns with regex, or apply custom JavaScript functions for advanced processing.',
      },
      {
        title: 'Analyze results with visualizations',
        description:
          'View results in multiple formats: Venn diagrams for 2-3 lists, tabular view with color-coded differences, unified list with origin badges, matrix view for membership across lists, or detailed statistics with overlap percentages and similarity metrics.',
      },
      {
        title: 'Export in developer formats',
        description:
          'Export results in various formats: JavaScript/TypeScript arrays, Python lists, SQL IN clauses, JSON with metadata, CSV with membership columns, Markdown tables, or generate test assertions. Copy to clipboard or download as files.',
      },
    ],
    features: [
      'Support for 2-10 lists with up to 100k elements each',
      'Multiple input methods: textarea, file upload, clipboard paste',
      'Auto-detection of separators and data formats',
      'Advanced set operations: union, intersection, symmetric difference',
      'Fuzzy matching with configurable similarity threshold',
      'Developer-specific comparisons: package versions, URLs, code patterns',
      'Smart case-insensitive and whitespace-normalized comparison',
      'Regex pattern matching and wildcard support',
      'Interactive Venn diagrams and data visualizations',
      'Pre-processing: sorting, deduplication, filtering, transformations',
      'Multiple export formats for different programming languages',
      'Performance optimization with Web Workers for large datasets',
    ],
    useCases: [
      'Compare package.json dependencies between projects',
      'Analyze git branch file differences for code reviews',
      'Find missing API endpoints between service versions',
      'Identify duplicate entries across multiple data sources',
      'Compare database schema columns and indexes',
      'Analyze log files for new errors or warnings',
      'Merge and deduplicate contact lists from different sources',
      'Compare configuration files across environments',
      'Find overlap in marketing email lists for campaigns',
      'Analyze A/B test groups for proper randomization',
      'Compare file lists for backup verification',
      'Identify missing translations in localization files',
    ],
    proTips: [
      'Use developer mode for comparing package.json dependencies automatically',
      'Enable fuzzy matching (85% threshold) for finding similar but not identical items',
      'Sort lists before comparison to identify sequential patterns',
      'Use regex filtering to extract specific patterns (emails, URLs, IDs)',
      'Export as SQL IN clause for database queries with filtered results',
      'Save frequently used lists as named sets for quick reuse',
      'Use case-insensitive mode when comparing file names or identifiers',
      'Enable trim whitespace to handle copy-paste formatting inconsistencies',
    ],
    troubleshooting: [
      'Large lists slow? Enable Web Worker mode in settings for better performance',
      'Unexpected differences? Check case sensitivity and whitespace handling settings',
      'File upload fails? Ensure file size is under 10MB and format is supported',
      'Fuzzy matching too aggressive? Increase similarity threshold to 90-95%',
      'Results incomplete? Check if auto-detect separator identified format correctly',
      'Export format issues? Verify special characters are properly escaped for target language',
      'Memory issues? Process large datasets in smaller chunks or use streaming mode',
    ],
    keyboardShortcuts: [
      { keys: 'Ctrl+Enter', description: 'Run comparison' },
      { keys: 'Ctrl+N', description: 'Add new list' },
      { keys: 'Ctrl+D', description: 'Duplicate current list' },
      { keys: 'Ctrl+Shift+C', description: 'Copy results to clipboard' },
      { keys: 'Ctrl+Shift+D', description: 'Download results' },
      { keys: 'Ctrl+R', description: 'Reset all lists' },
      { keys: 'Ctrl+S', description: 'Save current configuration' },
      { keys: 'Ctrl+Z', description: 'Undo last operation' },
    ],
  },

<<<<<<< HEAD
  'json-to-typescript': {
    id: 'json-to-typescript',
    title: 'How to use JSON to TypeScript Converter',
    steps: [
      {
        title: 'Paste or import JSON data',
        description:
          'Enter your JSON data directly, upload a .json file, or fetch from a URL endpoint. The tool validates JSON syntax and provides detailed error reporting.',
      },
      {
        title: 'Configure generation options',
        description:
          'Customize naming conventions (PascalCase, camelCase), choose between interfaces or type aliases, set array notation preferences, and configure optional property handling.',
      },
      {
        title: 'Customize advanced settings',
        description:
          'Enable features like readonly properties, separate type extraction, enum detection, date inference, and custom root interface naming for your specific needs.',
      },
      {
        title: 'Generate and export TypeScript',
        description:
          'Review the generated interfaces with syntax highlighting, copy to clipboard, or download as .ts/.d.ts files. Export includes proper interface dependencies and ordering.',
      },
      {
        title: 'Optional schema generation',
        description:
          'Generate accompanying Zod schemas, JSON Schema, or validation functions for runtime type checking and API validation.',
      },
    ],
    features: [
      'Smart type inference with union type detection',
      'Nested interface extraction and dependency resolution',
      'Date, UUID, email, and URL pattern recognition',
      'Optional property handling for null/undefined values',
      'Enum detection from repeated string values',
      'Circular reference detection and handling',
      'Multiple naming convention support',
      'Readonly and immutable property options',
      'Zod schema and JSON Schema generation',
      'Export as TypeScript declarations or implementation files',
      'Syntax highlighting with error detection',
      'Batch processing for multiple JSON files',
    ],
    useCases: [
      'Generate types for REST API responses and requests',
      'Convert configuration objects to typed interfaces',
      'Create TypeScript definitions for external JSON data',
      'Generate types for database query results',
      'Convert GraphQL response shapes to TypeScript',
      'Create interface definitions for form schemas',
      'Generate types for JSON-based configuration files',
      'Convert OpenAPI specification examples to types',
      'Create mock data generators with proper typing',
      'Generate validation schemas for runtime type checking',
    ],
    proTips: [
      'Use PascalCase naming for interface names following TypeScript conventions',
      'Enable readonly properties for immutable data structures like API responses',
      'Extract nested interfaces separately for better code organization and reusability',
      'Use union types detection for APIs that return different response formats',
      'Enable date inference for ISO 8601 timestamp strings in API responses',
      'Generate Zod schemas alongside interfaces for runtime validation',
      'Use strict optional handling for APIs with consistent null handling',
      'Enable enum detection for string values that represent constants',
    ],
    troubleshooting: [
      'Invalid JSON? Check for trailing commas, unquoted keys, or syntax errors',
      'Missing types? Ensure all required properties are represented in sample JSON',
      'Wrong type inference? Provide more comprehensive JSON examples with edge cases',
      'Circular references? Enable reference handling or simplify nested structures',
      'Performance issues? Process large JSON files in smaller chunks',
      'Type conflicts? Check for inconsistent property types across nested objects',
      'Export issues? Verify generated TypeScript compiles without errors',
    ],
    keyboardShortcuts: [
      { keys: 'Ctrl+Enter', description: 'Generate TypeScript interfaces' },
      { keys: 'Ctrl+C', description: 'Copy generated TypeScript code' },
      { keys: 'Ctrl+S', description: 'Download as TypeScript file' },
      { keys: 'Ctrl+Shift+F', description: 'Format and validate JSON input' },
      { keys: 'Ctrl+R', description: 'Reset to default settings' },
=======
  'curl-to-code': {
    id: 'curl-to-code',
    title: 'How to use cURL to Code Converter',
    steps: [
      {
        title: 'Paste your cURL command',
        description:
          'Copy and paste your cURL command from browser DevTools, API documentation, or terminal. Supports multi-line commands with backslashes, all cURL flags (-X, -H, -d, -F, -u, etc.), and complex authentication methods. Auto-detects command structure and parameters.',
      },
      {
        title: 'Select target language and framework',
        description:
          'Choose from 15+ programming languages and their frameworks: JavaScript (Fetch, Axios, jQuery), Python (requests, httpx, aiohttp), Go, Java, PHP, Ruby, Rust, Swift, Kotlin, C#, and more. Each language offers multiple HTTP client options with specific benefits.',
      },
      {
        title: 'Configure generation options',
        description:
          'Customize code output with error handling (try-catch), async/await patterns, environment variables for sensitive data, type inference for responses, retry logic with exponential backoff, logging statements, and comprehensive documentation comments.',
      },
      {
        title: 'Review and enhance generated code',
        description:
          'Examine production-ready code with proper error handling, response parsing, status checking, and best practices. Use the type inference panel to see generated interfaces/types. Preview mock responses and test data. Add authentication flows and caching layers as needed.',
      },
      {
        title: 'Export code and tests',
        description:
          'Copy code to clipboard with one click, download as properly formatted files with correct extensions, generate unit tests for the HTTP client code, export complete SDK classes for multiple endpoints, or create API documentation from the cURL command.',
      },
    ],
    features: [
      'Support for ALL cURL flags and options (-X, -H, -d, -F, -u, -b, --data-binary, etc.)',
      '15+ programming languages with multiple framework options each',
      'Automatic type inference from JSON payloads and responses',
      'Error handling with language-specific try-catch patterns',
      'Async/await code generation where supported',
      'Environment variable extraction for sensitive data',
      'Retry logic with configurable exponential backoff',
      'Authentication support: Basic, Bearer, OAuth2, API Keys',
      'File upload and multipart/form-data handling',
      'Cookie and session management code generation',
      'Proxy configuration and SSL certificate options',
      'Import from HAR files, Postman collections, and OpenAPI specs',
      'Batch conversion for multiple cURL commands to SDK',
      'Unit test generation with mocking frameworks',
      'Real-time syntax highlighting and validation',
    ],
    useCases: [
      'Convert API documentation cURL examples to client code',
      'Transform browser DevTools network requests to code',
      'Migrate from one HTTP client library to another',
      'Generate SDK clients from API endpoint collections',
      'Create test suites from recorded HTTP traffic',
      'Build authentication flows from OAuth2 cURL commands',
      'Convert Postman collections to native code',
      'Generate GraphQL client code from cURL queries',
      'Create webhook handlers from cURL examples',
      'Build CI/CD pipeline HTTP requests from cURL',
      'Convert legacy cURL scripts to modern async code',
      'Generate API integration code for mobile apps',
    ],
    proTips: [
      'Use "Extract to Environment" to automatically move API keys to .env variables',
      'Enable type inference for TypeScript/Go/Java to get strongly-typed responses',
      'Select async variants (aiohttp, httpx) for high-performance Python code',
      'Use the SDK Builder mode to combine multiple cURL commands into one class',
      'Enable retry logic for production code dealing with flaky APIs',
      'Export to Postman format for team collaboration and testing',
      'Use mock response generation for unit testing without real API calls',
      'Enable verbose logging during development, disable for production',
      'Choose streaming clients for large file downloads or SSE endpoints',
      'Use the GraphQL mode for better query/mutation handling',
    ],
    troubleshooting: [
      'Complex cURL not parsing? Check for proper escape characters and quotes',
      'Authentication failing? Verify header format matches target language requirements',
      'File uploads not working? Ensure multipart boundary is correctly generated',
      'Binary data issues? Use base64 encoding for binary payloads',
      'Timeout errors? Increase timeout values in generation options',
      'SSL certificate errors? Add certificate verification options for development',
      'Proxy not working? Check proxy URL format and authentication',
      'Large payloads truncated? Enable streaming mode for large data transfers',
      'Cookie handling issues? Verify cookie jar initialization in generated code',
    ],
    keyboardShortcuts: [
      { keys: 'Ctrl+Enter', description: 'Convert cURL to code' },
      { keys: 'Ctrl+Shift+F', description: 'Format cURL command' },
      { keys: 'Ctrl+L', description: 'Change target language' },
      { keys: 'Ctrl+C', description: 'Copy generated code' },
      { keys: 'Ctrl+S', description: 'Download as file' },
      { keys: 'Ctrl+T', description: 'Generate tests' },
      { keys: 'Ctrl+E', description: 'Extract environment variables' },
      { keys: 'Ctrl+I', description: 'Import from file' },
      { keys: 'Alt+Enter', description: 'Convert and copy' },
>>>>>>> 6fa573e7
    ],
  },
};<|MERGE_RESOLUTION|>--- conflicted
+++ resolved
@@ -1540,89 +1540,6 @@
     ],
   },
 
-<<<<<<< HEAD
-  'json-to-typescript': {
-    id: 'json-to-typescript',
-    title: 'How to use JSON to TypeScript Converter',
-    steps: [
-      {
-        title: 'Paste or import JSON data',
-        description:
-          'Enter your JSON data directly, upload a .json file, or fetch from a URL endpoint. The tool validates JSON syntax and provides detailed error reporting.',
-      },
-      {
-        title: 'Configure generation options',
-        description:
-          'Customize naming conventions (PascalCase, camelCase), choose between interfaces or type aliases, set array notation preferences, and configure optional property handling.',
-      },
-      {
-        title: 'Customize advanced settings',
-        description:
-          'Enable features like readonly properties, separate type extraction, enum detection, date inference, and custom root interface naming for your specific needs.',
-      },
-      {
-        title: 'Generate and export TypeScript',
-        description:
-          'Review the generated interfaces with syntax highlighting, copy to clipboard, or download as .ts/.d.ts files. Export includes proper interface dependencies and ordering.',
-      },
-      {
-        title: 'Optional schema generation',
-        description:
-          'Generate accompanying Zod schemas, JSON Schema, or validation functions for runtime type checking and API validation.',
-      },
-    ],
-    features: [
-      'Smart type inference with union type detection',
-      'Nested interface extraction and dependency resolution',
-      'Date, UUID, email, and URL pattern recognition',
-      'Optional property handling for null/undefined values',
-      'Enum detection from repeated string values',
-      'Circular reference detection and handling',
-      'Multiple naming convention support',
-      'Readonly and immutable property options',
-      'Zod schema and JSON Schema generation',
-      'Export as TypeScript declarations or implementation files',
-      'Syntax highlighting with error detection',
-      'Batch processing for multiple JSON files',
-    ],
-    useCases: [
-      'Generate types for REST API responses and requests',
-      'Convert configuration objects to typed interfaces',
-      'Create TypeScript definitions for external JSON data',
-      'Generate types for database query results',
-      'Convert GraphQL response shapes to TypeScript',
-      'Create interface definitions for form schemas',
-      'Generate types for JSON-based configuration files',
-      'Convert OpenAPI specification examples to types',
-      'Create mock data generators with proper typing',
-      'Generate validation schemas for runtime type checking',
-    ],
-    proTips: [
-      'Use PascalCase naming for interface names following TypeScript conventions',
-      'Enable readonly properties for immutable data structures like API responses',
-      'Extract nested interfaces separately for better code organization and reusability',
-      'Use union types detection for APIs that return different response formats',
-      'Enable date inference for ISO 8601 timestamp strings in API responses',
-      'Generate Zod schemas alongside interfaces for runtime validation',
-      'Use strict optional handling for APIs with consistent null handling',
-      'Enable enum detection for string values that represent constants',
-    ],
-    troubleshooting: [
-      'Invalid JSON? Check for trailing commas, unquoted keys, or syntax errors',
-      'Missing types? Ensure all required properties are represented in sample JSON',
-      'Wrong type inference? Provide more comprehensive JSON examples with edge cases',
-      'Circular references? Enable reference handling or simplify nested structures',
-      'Performance issues? Process large JSON files in smaller chunks',
-      'Type conflicts? Check for inconsistent property types across nested objects',
-      'Export issues? Verify generated TypeScript compiles without errors',
-    ],
-    keyboardShortcuts: [
-      { keys: 'Ctrl+Enter', description: 'Generate TypeScript interfaces' },
-      { keys: 'Ctrl+C', description: 'Copy generated TypeScript code' },
-      { keys: 'Ctrl+S', description: 'Download as TypeScript file' },
-      { keys: 'Ctrl+Shift+F', description: 'Format and validate JSON input' },
-      { keys: 'Ctrl+R', description: 'Reset to default settings' },
-=======
   'curl-to-code': {
     id: 'curl-to-code',
     title: 'How to use cURL to Code Converter',
@@ -1717,7 +1634,90 @@
       { keys: 'Ctrl+E', description: 'Extract environment variables' },
       { keys: 'Ctrl+I', description: 'Import from file' },
       { keys: 'Alt+Enter', description: 'Convert and copy' },
->>>>>>> 6fa573e7
+    ],
+  },
+
+  'json-to-typescript': {
+    id: 'json-to-typescript',
+    title: 'How to use JSON to TypeScript Converter',
+    steps: [
+      {
+        title: 'Paste or import JSON data',
+        description:
+          'Enter your JSON data directly, upload a .json file, or fetch from a URL endpoint. The tool validates JSON syntax and provides detailed error reporting.',
+      },
+      {
+        title: 'Configure generation options',
+        description:
+          'Customize naming conventions (PascalCase, camelCase), choose between interfaces or type aliases, set array notation preferences, and configure optional property handling.',
+      },
+      {
+        title: 'Customize advanced settings',
+        description:
+          'Enable features like readonly properties, separate type extraction, enum detection, date inference, and custom root interface naming for your specific needs.',
+      },
+      {
+        title: 'Generate and export TypeScript',
+        description:
+          'Review the generated interfaces with syntax highlighting, copy to clipboard, or download as .ts/.d.ts files. Export includes proper interface dependencies and ordering.',
+      },
+      {
+        title: 'Optional schema generation',
+        description:
+          'Generate accompanying Zod schemas, JSON Schema, or validation functions for runtime type checking and API validation.',
+      },
+    ],
+    features: [
+      'Smart type inference with union type detection',
+      'Nested interface extraction and dependency resolution',
+      'Date, UUID, email, and URL pattern recognition',
+      'Optional property handling for null/undefined values',
+      'Enum detection from repeated string values',
+      'Circular reference detection and handling',
+      'Multiple naming convention support',
+      'Readonly and immutable property options',
+      'Zod schema and JSON Schema generation',
+      'Export as TypeScript declarations or implementation files',
+      'Syntax highlighting with error detection',
+      'Batch processing for multiple JSON files',
+    ],
+    useCases: [
+      'Generate types for REST API responses and requests',
+      'Convert configuration objects to typed interfaces',
+      'Create TypeScript definitions for external JSON data',
+      'Generate types for database query results',
+      'Convert GraphQL response shapes to TypeScript',
+      'Create interface definitions for form schemas',
+      'Generate types for JSON-based configuration files',
+      'Convert OpenAPI specification examples to types',
+      'Create mock data generators with proper typing',
+      'Generate validation schemas for runtime type checking',
+    ],
+    proTips: [
+      'Use PascalCase naming for interface names following TypeScript conventions',
+      'Enable readonly properties for immutable data structures like API responses',
+      'Extract nested interfaces separately for better code organization and reusability',
+      'Use union types detection for APIs that return different response formats',
+      'Enable date inference for ISO 8601 timestamp strings in API responses',
+      'Generate Zod schemas alongside interfaces for runtime validation',
+      'Use strict optional handling for APIs with consistent null handling',
+      'Enable enum detection for string values that represent constants',
+    ],
+    troubleshooting: [
+      'Invalid JSON? Check for trailing commas, unquoted keys, or syntax errors',
+      'Missing types? Ensure all required properties are represented in sample JSON',
+      'Wrong type inference? Provide more comprehensive JSON examples with edge cases',
+      'Circular references? Enable reference handling or simplify nested structures',
+      'Performance issues? Process large JSON files in smaller chunks',
+      'Type conflicts? Check for inconsistent property types across nested objects',
+      'Export issues? Verify generated TypeScript compiles without errors',
+    ],
+    keyboardShortcuts: [
+      { keys: 'Ctrl+Enter', description: 'Generate TypeScript interfaces' },
+      { keys: 'Ctrl+C', description: 'Copy generated TypeScript code' },
+      { keys: 'Ctrl+S', description: 'Download as TypeScript file' },
+      { keys: 'Ctrl+Shift+F', description: 'Format and validate JSON input' },
+      { keys: 'Ctrl+R', description: 'Reset to default settings' },
     ],
   },
 };