--- conflicted
+++ resolved
@@ -1721,88 +1721,6 @@
     ],
   },
 
-<<<<<<< HEAD
-  'unix-timestamp-converter': {
-    id: 'unix-timestamp-converter',
-    title: 'How to use Unix Timestamp Converter',
-    steps: [
-      {
-        title: 'Enter timestamp or date',
-        description:
-          'Paste a Unix timestamp (seconds or milliseconds) or a human-readable date string. The tool automatically detects the input format and suggests the appropriate conversion method.',
-      },
-      {
-        title: 'Select timezone and options',
-        description:
-          'Choose your desired timezone from the dropdown (defaults to UTC) and select output format preferences. Enable batch processing for multiple timestamps or relative time calculations.',
-      },
-      {
-        title: 'Choose output format',
-        description:
-          'Select from multiple date formats including ISO 8601, RFC 2822, human-readable, SQL format, or create a custom format pattern using date-fns format strings.',
-      },
-      {
-        title: 'Review conversion results',
-        description:
-          'View the converted results with multiple format options, timezone information, relative time calculations, and code examples in popular programming languages.',
-      },
-      {
-        title: 'Copy or export results',
-        description:
-          'Copy individual results to clipboard, download batch results as CSV/JSON, or copy ready-to-use code snippets for your preferred programming language.',
-      },
-    ],
-    features: [
-      'Bidirectional conversion (timestamp ⟷ date)',
-      'Automatic input format detection',
-      'Timezone support with IANA database',
-      'Batch processing for multiple timestamps',
-      'Custom date format patterns',
-      'Relative time calculations',
-      'Code generation for 8+ languages',
-      'Multiple output formats (ISO, RFC, SQL, etc.)',
-      'Real-time validation and error handling',
-      'Timezone offset display',
-      'Current timestamp generation',
-      'Copy and export functionality',
-    ],
-    useCases: [
-      'Convert database timestamps for API responses',
-      'Debug log files with Unix timestamps',
-      'Analyze server logs and performance metrics',
-      'Convert timestamps for data visualization',
-      'Process CSV files with timestamp columns',
-      'Validate API timestamp responses',
-      'Convert timestamps for different timezone displays',
-      'Generate code for timestamp handling in applications',
-      'Batch process large datasets with timestamps',
-      'Compare timestamps across different systems',
-      'Convert cron job execution times',
-      'Process event logs for system monitoring',
-    ],
-    proTips: [
-      'Use batch mode to process CSV files with timestamp columns',
-      'Enable relative time to see time differences from current moment',
-      'Copy code examples to implement timestamp conversion in your app',
-      'Use custom format patterns for specific date formatting requirements',
-      'Select appropriate timezone when working with global applications',
-      'Generate current timestamp for testing and development',
-    ],
-    troubleshooting: [
-      'Invalid timestamp? Check if value is within valid Unix timestamp range',
-      'Wrong timezone? Verify timezone name matches IANA timezone database',
-      'Unexpected date? Confirm if timestamp is in seconds or milliseconds',
-      'Batch processing errors? Ensure each line contains only one timestamp/date',
-      'Custom format not working? Check date-fns format pattern documentation',
-      'Code examples not accurate? Verify input timestamp and timezone settings',
-    ],
-    keyboardShortcuts: [
-      { keys: 'Ctrl+Enter', description: 'Convert timestamp/date' },
-      { keys: 'Ctrl+C', description: 'Copy primary result' },
-      { keys: 'Ctrl+T', description: 'Insert current timestamp' },
-      { keys: 'Ctrl+R', description: 'Reset all fields' },
-      { keys: 'Ctrl+B', description: 'Toggle batch mode' },
-=======
   'css-minifier': {
     id: 'css-minifier',
     title: 'How to use CSS Minifier/Beautifier',
@@ -1989,7 +1907,89 @@
       { keys: 'Ctrl+Shift+C', description: 'Compare original vs result' },
       { keys: 'Ctrl+O', description: 'Toggle advanced optimizations' },
       { keys: 'F2', description: 'Jump to next JavaScript error' },
->>>>>>> 48fac413
+    ],
+  },
+
+  'unix-timestamp-converter': {
+    id: 'unix-timestamp-converter',
+    title: 'How to use Unix Timestamp Converter',
+    steps: [
+      {
+        title: 'Enter timestamp or date',
+        description:
+          'Paste a Unix timestamp (seconds or milliseconds) or a human-readable date string. The tool automatically detects the input format and suggests the appropriate conversion method.',
+      },
+      {
+        title: 'Select timezone and options',
+        description:
+          'Choose your desired timezone from the dropdown (defaults to UTC) and select output format preferences. Enable batch processing for multiple timestamps or relative time calculations.',
+      },
+      {
+        title: 'Choose output format',
+        description:
+          'Select from multiple date formats including ISO 8601, RFC 2822, human-readable, SQL format, or create a custom format pattern using date-fns format strings.',
+      },
+      {
+        title: 'Review conversion results',
+        description:
+          'View the converted results with multiple format options, timezone information, relative time calculations, and code examples in popular programming languages.',
+      },
+      {
+        title: 'Copy or export results',
+        description:
+          'Copy individual results to clipboard, download batch results as CSV/JSON, or copy ready-to-use code snippets for your preferred programming language.',
+      },
+    ],
+    features: [
+      'Bidirectional conversion (timestamp ⟷ date)',
+      'Automatic input format detection',
+      'Timezone support with IANA database',
+      'Batch processing for multiple timestamps',
+      'Custom date format patterns',
+      'Relative time calculations',
+      'Code generation for 8+ languages',
+      'Multiple output formats (ISO, RFC, SQL, etc.)',
+      'Real-time validation and error handling',
+      'Timezone offset display',
+      'Current timestamp generation',
+      'Copy and export functionality',
+    ],
+    useCases: [
+      'Convert database timestamps for API responses',
+      'Debug log files with Unix timestamps',
+      'Analyze server logs and performance metrics',
+      'Convert timestamps for data visualization',
+      'Process CSV files with timestamp columns',
+      'Validate API timestamp responses',
+      'Convert timestamps for different timezone displays',
+      'Generate code for timestamp handling in applications',
+      'Batch process large datasets with timestamps',
+      'Compare timestamps across different systems',
+      'Convert cron job execution times',
+      'Process event logs for system monitoring',
+    ],
+    proTips: [
+      'Use batch mode to process CSV files with timestamp columns',
+      'Enable relative time to see time differences from current moment',
+      'Copy code examples to implement timestamp conversion in your app',
+      'Use custom format patterns for specific date formatting requirements',
+      'Select appropriate timezone when working with global applications',
+      'Generate current timestamp for testing and development',
+    ],
+    troubleshooting: [
+      'Invalid timestamp? Check if value is within valid Unix timestamp range',
+      'Wrong timezone? Verify timezone name matches IANA timezone database',
+      'Unexpected date? Confirm if timestamp is in seconds or milliseconds',
+      'Batch processing errors? Ensure each line contains only one timestamp/date',
+      'Custom format not working? Check date-fns format pattern documentation',
+      'Code examples not accurate? Verify input timestamp and timezone settings',
+    ],
+    keyboardShortcuts: [
+      { keys: 'Ctrl+Enter', description: 'Convert timestamp/date' },
+      { keys: 'Ctrl+C', description: 'Copy primary result' },
+      { keys: 'Ctrl+T', description: 'Insert current timestamp' },
+      { keys: 'Ctrl+R', description: 'Reset all fields' },
+      { keys: 'Ctrl+B', description: 'Toggle batch mode' },
     ],
   },
 };