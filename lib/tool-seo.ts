export interface ToolSEO {
  id: string;
  tagline: string; // 8-12 words, catchy and memorable
  seoDescription: string; // 30-70 words, includes primary keyword, benefit, soft CTA
}

export const toolSEO: Record<string, ToolSEO> = {
  'json-validator': {
    id: 'json-validator',
    tagline: 'Validate JSON with advanced schema support and error detection',
    seoDescription:
      'Professional JSON validator with JSON Schema support, real-time error reporting, and security auditing. Validate API responses, configuration files, and data structures with Draft 7/2019-09/2020-12 schema support. Features syntax highlighting, detailed error diagnostics, performance metrics, and security vulnerability detection. Perfect for developers and API testing.',
  },

  'text-diff': {
    id: 'text-diff',
    tagline: 'Compare files and code with professional diff visualization',
    seoDescription:
      'Professional text comparison tool with syntax highlighting, patch generation, and side-by-side diff views. Compare code files, documents, and text with line-by-line differences, change tracking, and unified diff output. Features Git-style patches, whitespace options, and export to HTML/PDF. Perfect for developers reviewing code changes.',
  },

  'gradient-generator': {
    id: 'gradient-generator',
    tagline: 'Create stunning CSS gradients with visual editor and presets',
    seoDescription:
      'Professional CSS gradient generator with linear, radial, and conic gradients. Create beautiful backgrounds with visual color stop editor, preset collections, and real-time preview. Export to CSS, Tailwind classes, and SVG. Features drag-and-drop interface, color harmony generator, and browser compatibility. Perfect for web designers and developers creating modern UI backgrounds.',
  },

  'json-formatter': {
    id: 'json-formatter',
    tagline: 'Format, validate and beautify JSON instantly online',
    seoDescription:
      'Format and validate JSON data with our free online JSON formatter. Debug malformed JSON, beautify minified code, and validate syntax with real-time error detection. Perfect for developers working with APIs, config files, and data processing. Search keys, customize indentation, and process large files securely in your browser.',
  },

  'base64-encode': {
    id: 'base64-encode',
    tagline: 'Encode and decode Base64 files and text instantly',
    seoDescription:
      'Free Base64 encoder and decoder for text, images, and files up to 50MB. Perfect for web developers embedding images in HTML/CSS, API data transmission, and email attachments. Drag-and-drop interface with secure browser-based processing. Download decoded files directly or copy encoded strings to clipboard.',
  },

  'base64-to-pdf': {
    id: 'base64-to-pdf',
    tagline: 'Convert Base64 data to PDF files instantly',
    seoDescription:
      'Convert Base64 encoded data to PDF files with instant download. Perfect for developers working with document APIs, email attachments, and data processing workflows. Secure browser-based conversion with no server uploads. Validate Base64 input, preview PDF metadata, and download converted files directly to your device.',
  },

  'hash-generator': {
    id: 'hash-generator',
    tagline: 'Generate secure MD5, SHA256 and SHA512 hashes',
    seoDescription:
      'Generate cryptographic hash values using MD5, SHA-1, SHA-256, and SHA-512 algorithms. Perfect for password hashing, file integrity verification, and security auditing. Real-time hash generation with one-click copying. All processing happens locally in your browser for maximum security and privacy.',
  },

  'uuid-generator': {
    id: 'uuid-generator',
    tagline: 'Generate unique UUIDs and GUIDs instantly online',
    seoDescription:
      'Generate UUID v1 and v4 identifiers for databases, APIs, and applications. Create single UUIDs or bulk generate up to 1000 with customizable formatting. Perfect for developers building distributed systems, database schemas, and unique identification systems. Free, secure, and browser-based generation.',
  },

  'password-generator': {
    id: 'password-generator',
    tagline: 'Create ultra-secure passwords with custom options instantly',
    seoDescription:
      'Generate strong, secure passwords with customizable length (4-128 characters) and character sets. Configure uppercase, lowercase, numbers, and symbols with options to exclude ambiguous characters. Perfect for creating account passwords, API keys, and secure authentication tokens. Real-time strength indicator included.',
  },

  'regex-tester': {
    id: 'regex-tester',
    tagline: 'Test and debug regular expressions with live matching',
    seoDescription:
      'Test regular expressions with real-time matching and highlighting. Debug regex patterns with live feedback, capture group details, and match positions. Perfect for developers validating email addresses, parsing data, and building text processing applications. Supports global, case-insensitive, and multiline flags.',
  },

  'favicon-generator': {
    id: 'favicon-generator',
    tagline: 'Generate complete favicon packages for all devices',
    seoDescription:
      'Create professional favicons for websites and web apps from any image. Generate all required sizes (16x16 to 512x512) in ICO, PNG, and SVG formats. Includes Apple Touch Icons, Android Chrome icons, and complete HTML implementation code. Perfect for web developers and designers building professional websites.',
  },

  'csv-to-json': {
    id: 'csv-to-json',
    tagline: 'Convert CSV data to JSON format with smart parsing',
    seoDescription:
      'Transform CSV files and data into JSON format with automatic header detection and custom delimiter support. Perfect for data migration, API integration, and spreadsheet processing. Handles large files with streaming, preserves data types, and offers multiple output formats. Free, secure browser-based conversion with no file uploads.',
  },

  'crontab-builder': {
    id: 'crontab-builder',
    tagline: 'Build and parse cron expressions with visual interface',
    seoDescription:
      'Create and validate cron expressions using our visual builder with dropdown menus and common presets. Parse existing crontab entries with human-readable descriptions and next execution times. Perfect for system administrators, DevOps engineers, and developers scheduling automated tasks and deployments.',
  },

  'xml-formatter': {
    id: 'xml-formatter',
    tagline:
      'Format, validate and minify XML with XPath search and namespace support',
    seoDescription:
      'Professional XML formatter with syntax validation, beautification, and minification. Features XPath search, namespace analysis, and structure visualization. Perfect for SOAP, RSS, SVG, and configuration files. Handles large XML documents efficiently with real-time validation and error highlighting. Free, secure browser-based XML processing.',
  },

  'jwt-decoder': {
    id: 'jwt-decoder',
    tagline: 'Decode and analyze JWT tokens with security validation instantly',
    seoDescription:
      'Professional JWT decoder with claims analysis, security validation, and expiration checking. Decode JSON Web Tokens safely with detailed header, payload, and signature information. Perfect for debugging authentication issues, analyzing token claims, and validating JWT security. Supports all JWT algorithms with real-time security recommendations and time-based claim analysis.',
  },

  'url-encode': {
    id: 'url-encode',
    tagline: 'Encode and decode URLs and query parameters safely',
    seoDescription:
      'URL encode and decode components and query parameters for web development. Handle special characters, spaces, and international text in URLs safely. Perfect for API developers, web forms, and HTTP request handling. Supports percent-encoding standards with real-time conversion and validation.',
  },

  'timestamp-converter': {
    id: 'timestamp-converter',
    tagline: 'Convert Unix timestamps to human-readable dates instantly',
    seoDescription:
      'Convert Unix timestamps to readable dates and vice versa with timezone support. Perfect for developers working with databases, APIs, and log files. Handle epoch time, milliseconds, and various date formats with real-time conversion. Essential tool for system integration and data processing.',
  },

  'sql-formatter': {
    id: 'sql-formatter',
    tagline: 'Format and beautify SQL queries with syntax highlighting',
    seoDescription:
      'Format and beautify SQL queries with proper indentation, keyword highlighting, and syntax validation. Perfect for database developers, data analysts, and SQL optimization. Supports multiple SQL dialects (MySQL, PostgreSQL, SQLite) with customizable formatting options. Free, secure browser-based SQL formatter with no data uploads.',
  },

  'qr-generator': {
    id: 'qr-generator',
    tagline:
      'Generate advanced QR codes with logos, batch processing and developer tools',
    seoDescription:
      'Professional QR code generator with logo embedding, WiFi/vCard creation, and batch processing. Features SVG export, API integration, error correction levels, and size optimization. Perfect for developers building authentication systems, contact sharing, and marketing campaigns. Supports URL, email, SMS, geo-location, and crypto addresses with real-time validation.',
  },

  'color-picker': {
    id: 'color-picker',
    tagline: 'Pick colors with contrast checker and palette generator',
    seoDescription:
      'Professional color picker for developers and designers with HEX, RGB, HSL, HSV, CMYK, and LAB formats. Generate color palettes, check WCAG contrast ratios, simulate color blindness, and export to CSS, Tailwind, Material Design. Features eyedropper API, gradient generator, and design system integration. Free browser-based tool with accessibility compliance checking.',
  },

  'json-to-csv': {
    id: 'json-to-csv',
    tagline: 'Convert JSON to CSV with advanced formatting and column mapping',
    seoDescription:
      'Free JSON to CSV converter with advanced flattening, column mapping, and formatting options. Transform JSON arrays, nested objects, and complex data structures into Excel-compatible CSV files. Features drag-and-drop column ordering, custom delimiters, header configuration, and real-time preview. Perfect for data export, API response conversion, and spreadsheet integration. Secure browser-based processing with no file uploads.',
  },

  'list-compare': {
    id: 'list-compare',
    tagline: 'Compare multiple lists with advanced diff and set operations',
    seoDescription:
      'Professional list comparison tool with set operations (union, intersection, difference), fuzzy matching, and developer-friendly output formats. Compare up to 10 lists simultaneously with smart algorithms for package dependencies, git files, API endpoints, and data analysis. Features Venn diagrams, regex matching, duplicate detection, and export to JSON, CSV, SQL. Perfect for developers, data analysts, and system administrators managing lists, arrays, and datasets.',
  },

  'curl-to-code': {
    id: 'curl-to-code',
    tagline: 'Convert cURL commands to production-ready code in any language',
    seoDescription:
      'Free cURL to code converter transforms cURL commands into production-ready code for JavaScript, Python, Go, Java, PHP, Ruby, and 15+ languages. Features automatic error handling, type inference, async/await support, and best practices integration. Perfect for API developers converting documentation examples, debugging network requests, and building SDK clients. Supports all cURL flags, authentication methods, multipart uploads, and generates unit tests. Secure browser-based conversion with no data uploads.',
  },

  'json-to-typescript': {
    id: 'json-to-typescript',
    tagline:
      'Generate TypeScript interfaces from JSON with intelligent type inference',
    seoDescription:
      'Advanced JSON to TypeScript converter with smart type inference, optional properties, and nested interface support. Convert API responses, configuration objects, and complex JSON structures to production-ready TypeScript interfaces. Features union types, enum detection, date parsing, custom naming conventions, and immutable options. Includes Zod schema generation, validation code, and mock data generators. Perfect for TypeScript developers building type-safe applications with external APIs.',
  },

<<<<<<< HEAD
  'unix-timestamp-converter': {
    id: 'unix-timestamp-converter',
    tagline: 'Convert Unix timestamps to human dates with timezone support',
    seoDescription:
      'Professional Unix timestamp converter with timezone support, batch processing, and code generation. Convert epoch time to readable dates and vice versa with real-time validation. Features multiple date formats, relative time calculations, developer code examples, and timezone-aware conversions. Perfect for developers working with APIs, databases, logs, and system integrations. Supports seconds and milliseconds with IANA timezone database.',
=======
  'css-minifier': {
    id: 'css-minifier',
    tagline: 'Minify and optimize CSS files instantly for faster websites',
    seoDescription:
      'Professional CSS minifier and beautifier that reduces file size by up to 60% while preserving functionality. Features advanced optimization options including color compression, rule merging, vendor prefix handling, and media query optimization. Process CSS instantly in your browser with complete privacy - no data is sent to servers. Perfect for optimizing stylesheets for production deployment with support for CSS3, CSS4, and modern properties.',
  },

  'js-minifier': {
    id: 'js-minifier',
    tagline:
      'Minify and optimize JavaScript code with ES6+ support and source maps',
    seoDescription:
      'Professional JavaScript minifier and beautifier with ES2024+ support, reducing bundle size by up to 70% while maintaining functionality. Features advanced optimizations including dead code elimination, variable renaming, function inlining, and tree shaking simulation. Generate source maps for debugging, apply varying compression levels, and maintain modern JavaScript compatibility. Process code securely in your browser with no server uploads - perfect for production optimization and webpack alternative processing.',
>>>>>>> 48fac413
  },
};<|MERGE_RESOLUTION|>--- conflicted
+++ resolved
@@ -176,26 +176,25 @@
       'Advanced JSON to TypeScript converter with smart type inference, optional properties, and nested interface support. Convert API responses, configuration objects, and complex JSON structures to production-ready TypeScript interfaces. Features union types, enum detection, date parsing, custom naming conventions, and immutable options. Includes Zod schema generation, validation code, and mock data generators. Perfect for TypeScript developers building type-safe applications with external APIs.',
   },
 
-<<<<<<< HEAD
+  'css-minifier': {
+    id: 'css-minifier',
+    tagline: 'Minify and optimize CSS files instantly for faster websites',
+    seoDescription:
+      'Professional CSS minifier and beautifier that reduces file size by up to 60% while preserving functionality. Features advanced optimization options including color compression, rule merging, vendor prefix handling, and media query optimization. Process CSS instantly in your browser with complete privacy - no data is sent to servers. Perfect for optimizing stylesheets for production deployment with support for CSS3, CSS4, and modern properties.',
+  },
+
+  'js-minifier': {
+    id: 'js-minifier',
+    tagline:
+      'Minify and optimize JavaScript code with ES6+ support and source maps',
+    seoDescription:
+      'Professional JavaScript minifier and beautifier with ES2024+ support, reducing bundle size by up to 70% while maintaining functionality. Features advanced optimizations including dead code elimination, variable renaming, function inlining, and tree shaking simulation. Generate source maps for debugging, apply varying compression levels, and maintain modern JavaScript compatibility. Process code securely in your browser with no server uploads - perfect for production optimization and webpack alternative processing.',
+  },
+
   'unix-timestamp-converter': {
     id: 'unix-timestamp-converter',
     tagline: 'Convert Unix timestamps to human dates with timezone support',
     seoDescription:
       'Professional Unix timestamp converter with timezone support, batch processing, and code generation. Convert epoch time to readable dates and vice versa with real-time validation. Features multiple date formats, relative time calculations, developer code examples, and timezone-aware conversions. Perfect for developers working with APIs, databases, logs, and system integrations. Supports seconds and milliseconds with IANA timezone database.',
-=======
-  'css-minifier': {
-    id: 'css-minifier',
-    tagline: 'Minify and optimize CSS files instantly for faster websites',
-    seoDescription:
-      'Professional CSS minifier and beautifier that reduces file size by up to 60% while preserving functionality. Features advanced optimization options including color compression, rule merging, vendor prefix handling, and media query optimization. Process CSS instantly in your browser with complete privacy - no data is sent to servers. Perfect for optimizing stylesheets for production deployment with support for CSS3, CSS4, and modern properties.',
-  },
-
-  'js-minifier': {
-    id: 'js-minifier',
-    tagline:
-      'Minify and optimize JavaScript code with ES6+ support and source maps',
-    seoDescription:
-      'Professional JavaScript minifier and beautifier with ES2024+ support, reducing bundle size by up to 70% while maintaining functionality. Features advanced optimizations including dead code elimination, variable renaming, function inlining, and tree shaking simulation. Generate source maps for debugging, apply varying compression levels, and maintain modern JavaScript compatibility. Process code securely in your browser with no server uploads - perfect for production optimization and webpack alternative processing.',
->>>>>>> 48fac413
   },
 };