export interface ToolSEO {
  id: string;
  tagline: string; // 8-12 words, catchy and memorable
  seoDescription: string; // 30-70 words, includes primary keyword, benefit, soft CTA
}

export const toolSEO: Record<string, ToolSEO> = {
  'json-validator': {
    id: 'json-validator',
    tagline: 'Validate JSON with advanced schema support and error detection',
    seoDescription:
      'Professional JSON validator with JSON Schema support, real-time error reporting, and security auditing. Validate API responses, configuration files, and data structures with Draft 7/2019-09/2020-12 schema support. Features syntax highlighting, detailed error diagnostics, performance metrics, and security vulnerability detection. Perfect for developers and API testing.',
  },

  'text-diff': {
    id: 'text-diff',
    tagline: 'Compare files and code with professional diff visualization',
    seoDescription:
      'Professional text comparison tool with syntax highlighting, patch generation, and side-by-side diff views. Compare code files, documents, and text with line-by-line differences, change tracking, and unified diff output. Features Git-style patches, whitespace options, and export to HTML/PDF. Perfect for developers reviewing code changes.',
  },

  'gradient-generator': {
    id: 'gradient-generator',
    tagline: 'Create stunning CSS gradients with visual editor and presets',
    seoDescription:
      'Professional CSS gradient generator with linear, radial, and conic gradients. Create beautiful backgrounds with visual color stop editor, preset collections, and real-time preview. Export to CSS, Tailwind classes, and SVG. Features drag-and-drop interface, color harmony generator, and browser compatibility. Perfect for web designers and developers creating modern UI backgrounds.',
  },

  'json-formatter': {
    id: 'json-formatter',
    tagline: 'Format, validate and beautify JSON instantly online',
    seoDescription:
      'Format and validate JSON data with our free online JSON formatter. Debug malformed JSON, beautify minified code, and validate syntax with real-time error detection. Perfect for developers working with APIs, config files, and data processing. Search keys, customize indentation, and process large files securely in your browser.',
  },

  'base64-encode': {
    id: 'base64-encode',
    tagline: 'Encode and decode Base64 files and text instantly',
    seoDescription:
      'Free Base64 encoder and decoder for text, images, and files up to 50MB. Perfect for web developers embedding images in HTML/CSS, API data transmission, and email attachments. Drag-and-drop interface with secure browser-based processing. Download decoded files directly or copy encoded strings to clipboard.',
  },

  'base64-to-pdf': {
    id: 'base64-to-pdf',
    tagline: 'Convert Base64 data to PDF files instantly',
    seoDescription:
      'Convert Base64 encoded data to PDF files with instant download. Perfect for developers working with document APIs, email attachments, and data processing workflows. Secure browser-based conversion with no server uploads. Validate Base64 input, preview PDF metadata, and download converted files directly to your device.',
  },

  'hash-generator': {
    id: 'hash-generator',
    tagline: 'Generate secure MD5, SHA256 and SHA512 hashes',
    seoDescription:
      'Generate cryptographic hash values using MD5, SHA-1, SHA-256, and SHA-512 algorithms. Perfect for password hashing, file integrity verification, and security auditing. Real-time hash generation with one-click copying. All processing happens locally in your browser for maximum security and privacy.',
  },

  'uuid-generator': {
    id: 'uuid-generator',
    tagline: 'Generate unique UUIDs and GUIDs instantly online',
    seoDescription:
      'Generate UUID v1 and v4 identifiers for databases, APIs, and applications. Create single UUIDs or bulk generate up to 1000 with customizable formatting. Perfect for developers building distributed systems, database schemas, and unique identification systems. Free, secure, and browser-based generation.',
  },

  'password-generator': {
    id: 'password-generator',
    tagline: 'Create ultra-secure passwords with custom options instantly',
    seoDescription:
      'Generate strong, secure passwords with customizable length (4-128 characters) and character sets. Configure uppercase, lowercase, numbers, and symbols with options to exclude ambiguous characters. Perfect for creating account passwords, API keys, and secure authentication tokens. Real-time strength indicator included.',
  },

  'regex-tester': {
    id: 'regex-tester',
    tagline: 'Test and debug regular expressions with live matching',
    seoDescription:
      'Test regular expressions with real-time matching and highlighting. Debug regex patterns with live feedback, capture group details, and match positions. Perfect for developers validating email addresses, parsing data, and building text processing applications. Supports global, case-insensitive, and multiline flags.',
  },

  'favicon-generator': {
    id: 'favicon-generator',
    tagline: 'Generate complete favicon packages for all devices',
    seoDescription:
      'Create professional favicons for websites and web apps from any image. Generate all required sizes (16x16 to 512x512) in ICO, PNG, and SVG formats. Includes Apple Touch Icons, Android Chrome icons, and complete HTML implementation code. Perfect for web developers and designers building professional websites.',
  },

  'csv-to-json': {
    id: 'csv-to-json',
    tagline: 'Convert CSV data to JSON format with smart parsing',
    seoDescription:
      'Transform CSV files and data into JSON format with automatic header detection and custom delimiter support. Perfect for data migration, API integration, and spreadsheet processing. Handles large files with streaming, preserves data types, and offers multiple output formats. Free, secure browser-based conversion with no file uploads.',
  },

  'crontab-builder': {
    id: 'crontab-builder',
    tagline: 'Build and parse cron expressions with visual interface',
    seoDescription:
      'Create and validate cron expressions using our visual builder with dropdown menus and common presets. Parse existing crontab entries with human-readable descriptions and next execution times. Perfect for system administrators, DevOps engineers, and developers scheduling automated tasks and deployments.',
  },

  'xml-formatter': {
    id: 'xml-formatter',
    tagline:
      'Format, validate and minify XML with XPath search and namespace support',
    seoDescription:
      'Professional XML formatter with syntax validation, beautification, and minification. Features XPath search, namespace analysis, and structure visualization. Perfect for SOAP, RSS, SVG, and configuration files. Handles large XML documents efficiently with real-time validation and error highlighting. Free, secure browser-based XML processing.',
  },

  'jwt-decoder': {
    id: 'jwt-decoder',
    tagline: 'Decode and analyze JWT tokens with security validation instantly',
    seoDescription:
      'Professional JWT decoder with claims analysis, security validation, and expiration checking. Decode JSON Web Tokens safely with detailed header, payload, and signature information. Perfect for debugging authentication issues, analyzing token claims, and validating JWT security. Supports all JWT algorithms with real-time security recommendations and time-based claim analysis.',
  },

  'url-encode': {
    id: 'url-encode',
    tagline: 'Encode and decode URLs and query parameters safely',
    seoDescription:
      'URL encode and decode components and query parameters for web development. Handle special characters, spaces, and international text in URLs safely. Perfect for API developers, web forms, and HTTP request handling. Supports percent-encoding standards with real-time conversion and validation.',
  },

  'timestamp-converter': {
    id: 'timestamp-converter',
    tagline: 'Convert Unix timestamps to human-readable dates instantly',
    seoDescription:
      'Convert Unix timestamps to readable dates and vice versa with timezone support. Perfect for developers working with databases, APIs, and log files. Handle epoch time, milliseconds, and various date formats with real-time conversion. Essential tool for system integration and data processing.',
  },

  'sql-formatter': {
    id: 'sql-formatter',
    tagline: 'Format and beautify SQL queries with syntax highlighting',
    seoDescription:
      'Format and beautify SQL queries with proper indentation, keyword highlighting, and syntax validation. Perfect for database developers, data analysts, and SQL optimization. Supports multiple SQL dialects (MySQL, PostgreSQL, SQLite) with customizable formatting options. Free, secure browser-based SQL formatter with no data uploads.',
  },

  'qr-generator': {
    id: 'qr-generator',
    tagline:
      'Generate advanced QR codes with logos, batch processing and developer tools',
    seoDescription:
      'Professional QR code generator with logo embedding, WiFi/vCard creation, and batch processing. Features SVG export, API integration, error correction levels, and size optimization. Perfect for developers building authentication systems, contact sharing, and marketing campaigns. Supports URL, email, SMS, geo-location, and crypto addresses with real-time validation.',
  },

  'color-picker': {
    id: 'color-picker',
    tagline: 'Pick colors with contrast checker and palette generator',
    seoDescription:
      'Professional color picker for developers and designers with HEX, RGB, HSL, HSV, CMYK, and LAB formats. Generate color palettes, check WCAG contrast ratios, simulate color blindness, and export to CSS, Tailwind, Material Design. Features eyedropper API, gradient generator, and design system integration. Free browser-based tool with accessibility compliance checking.',
  },

  'json-to-csv': {
    id: 'json-to-csv',
    tagline: 'Convert JSON to CSV with advanced formatting and column mapping',
    seoDescription:
      'Free JSON to CSV converter with advanced flattening, column mapping, and formatting options. Transform JSON arrays, nested objects, and complex data structures into Excel-compatible CSV files. Features drag-and-drop column ordering, custom delimiters, header configuration, and real-time preview. Perfect for data export, API response conversion, and spreadsheet integration. Secure browser-based processing with no file uploads.',
  },

  'list-compare': {
    id: 'list-compare',
    tagline: 'Compare multiple lists with advanced diff and set operations',
    seoDescription:
      'Professional list comparison tool with set operations (union, intersection, difference), fuzzy matching, and developer-friendly output formats. Compare up to 10 lists simultaneously with smart algorithms for package dependencies, git files, API endpoints, and data analysis. Features Venn diagrams, regex matching, duplicate detection, and export to JSON, CSV, SQL. Perfect for developers, data analysts, and system administrators managing lists, arrays, and datasets.',
  },

<<<<<<< HEAD
  'json-to-typescript': {
    id: 'json-to-typescript',
    tagline:
      'Generate TypeScript interfaces from JSON with intelligent type inference',
    seoDescription:
      'Advanced JSON to TypeScript converter with smart type inference, optional properties, and nested interface support. Convert API responses, configuration objects, and complex JSON structures to production-ready TypeScript interfaces. Features union types, enum detection, date parsing, custom naming conventions, and immutable options. Includes Zod schema generation, validation code, and mock data generators. Perfect for TypeScript developers building type-safe applications with external APIs.',
=======
  'curl-to-code': {
    id: 'curl-to-code',
    tagline: 'Convert cURL commands to production-ready code in any language',
    seoDescription:
      'Free cURL to code converter transforms cURL commands into production-ready code for JavaScript, Python, Go, Java, PHP, Ruby, and 15+ languages. Features automatic error handling, type inference, async/await support, and best practices integration. Perfect for API developers converting documentation examples, debugging network requests, and building SDK clients. Supports all cURL flags, authentication methods, multipart uploads, and generates unit tests. Secure browser-based conversion with no data uploads.',
>>>>>>> 6fa573e7
  },
};<|MERGE_RESOLUTION|>--- conflicted
+++ resolved
@@ -161,19 +161,18 @@
       'Professional list comparison tool with set operations (union, intersection, difference), fuzzy matching, and developer-friendly output formats. Compare up to 10 lists simultaneously with smart algorithms for package dependencies, git files, API endpoints, and data analysis. Features Venn diagrams, regex matching, duplicate detection, and export to JSON, CSV, SQL. Perfect for developers, data analysts, and system administrators managing lists, arrays, and datasets.',
   },
 
-<<<<<<< HEAD
+  'curl-to-code': {
+    id: 'curl-to-code',
+    tagline: 'Convert cURL commands to production-ready code in any language',
+    seoDescription:
+      'Free cURL to code converter transforms cURL commands into production-ready code for JavaScript, Python, Go, Java, PHP, Ruby, and 15+ languages. Features automatic error handling, type inference, async/await support, and best practices integration. Perfect for API developers converting documentation examples, debugging network requests, and building SDK clients. Supports all cURL flags, authentication methods, multipart uploads, and generates unit tests. Secure browser-based conversion with no data uploads.',
+  },
+
   'json-to-typescript': {
     id: 'json-to-typescript',
     tagline:
       'Generate TypeScript interfaces from JSON with intelligent type inference',
     seoDescription:
       'Advanced JSON to TypeScript converter with smart type inference, optional properties, and nested interface support. Convert API responses, configuration objects, and complex JSON structures to production-ready TypeScript interfaces. Features union types, enum detection, date parsing, custom naming conventions, and immutable options. Includes Zod schema generation, validation code, and mock data generators. Perfect for TypeScript developers building type-safe applications with external APIs.',
-=======
-  'curl-to-code': {
-    id: 'curl-to-code',
-    tagline: 'Convert cURL commands to production-ready code in any language',
-    seoDescription:
-      'Free cURL to code converter transforms cURL commands into production-ready code for JavaScript, Python, Go, Java, PHP, Ruby, and 15+ languages. Features automatic error handling, type inference, async/await support, and best practices integration. Perfect for API developers converting documentation examples, debugging network requests, and building SDK clients. Supports all cURL flags, authentication methods, multipart uploads, and generates unit tests. Secure browser-based conversion with no data uploads.',
->>>>>>> 6fa573e7
   },
 };