--- conflicted
+++ resolved
@@ -21,12 +21,6 @@
   const [isScrolled, setIsScrolled] = useState(false);
   const pathname = usePathname();
   const { getNewFavoritesCount } = useToolStore();
-<<<<<<< HEAD
-  const isStoreHydrated = useHydration();
-  const { locale, createHref } = useLocale();
-  const { data: nav } = useDictionarySection('common');
-=======
->>>>>>> 5f0f099b
 
   useEffect(() => {
     setMounted(true);
@@ -178,13 +172,8 @@
               )}
             >
               <Beaker className="mr-1 h-4 w-4" />
-<<<<<<< HEAD
-              {nav?.nav?.lab || 'The Lab'}
-              {mounted && isStoreHydrated && getNewFavoritesCount() > 0 && (
-=======
               The Lab
               {mounted && getNewFavoritesCount() > 0 && (
->>>>>>> 5f0f099b
                 <span className="ml-1 rounded-full bg-violet-500 px-2 py-0.5 text-xs text-white">
                   {getNewFavoritesCount()}
                 </span>
@@ -273,13 +262,8 @@
                 onClick={() => setIsMobileMenuOpen(false)}
               >
                 <Beaker className="h-5 w-5" />
-<<<<<<< HEAD
-                <span>{nav?.nav?.lab || 'The Lab'}</span>
-                {mounted && isStoreHydrated && getNewFavoritesCount() > 0 && (
-=======
                 <span>The Lab</span>
                 {mounted && getNewFavoritesCount() > 0 && (
->>>>>>> 5f0f099b
                   <span className="ml-auto rounded-full bg-violet-500 px-2 py-0.5 text-xs text-white">
                     {getNewFavoritesCount()}
                   </span>
