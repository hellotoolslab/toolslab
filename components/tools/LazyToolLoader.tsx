'use client';

import React, { Suspense, lazy, ComponentType } from 'react';
import { BaseToolProps } from '@/lib/types/tools';

// Loading component for tool implementations
function ToolLoadingSkeleton() {
  return (
    <div className="animate-pulse space-y-6">
      {/* Input section skeleton */}
      <div className="space-y-2">
        <div className="h-4 w-16 rounded bg-gray-200 dark:bg-gray-700"></div>
        <div className="h-32 rounded-lg bg-gray-200 dark:bg-gray-700"></div>
      </div>

      {/* Action buttons skeleton */}
      <div className="flex gap-4">
        <div className="h-10 w-24 rounded-lg bg-blue-200 dark:bg-blue-800"></div>
        <div className="h-10 w-16 rounded-lg bg-gray-200 dark:bg-gray-700"></div>
      </div>

      {/* Output section skeleton */}
      <div className="space-y-2">
        <div className="h-4 w-20 rounded bg-gray-200 dark:bg-gray-700"></div>
        <div className="h-32 rounded-lg bg-gray-200 dark:bg-gray-700"></div>
      </div>
    </div>
  );
}

// Lazy load all tool implementations
const toolComponents = {
  'json-formatter': lazy(() => import('./implementations/JsonFormatter')),
  'base64-encode': lazy(() => import('./implementations/Base64Tool')),
  'base64-to-pdf': lazy(() => import('./implementations/Base64ToPdfTool')),
  'hash-generator': lazy(() => import('./implementations/HashGenerator')),
  'uuid-generator': lazy(() => import('./implementations/UuidGenerator')),
  'password-generator': lazy(
    () => import('./implementations/PasswordGenerator')
  ),
  'regex-tester': lazy(() => import('./implementations/RegexTester')),
  'favicon-generator': lazy(() => import('./implementations/FaviconGenerator')),
  'crontab-builder': lazy(() => import('./implementations/CrontabBuilder')),
  'csv-to-json': lazy(() => import('./implementations/CsvToJsonTool')),
  'json-to-csv': lazy(() => import('./implementations/JsonToCsv')),
  'sql-formatter': lazy(() => import('./implementations/SqlFormatter')),
  'xml-formatter': lazy(() => import('./implementations/XmlFormatter')),
  'jwt-decoder': lazy(() => import('./implementations/JwtDecoder')),
  'url-encode': lazy(() => import('./implementations/UrlEncoder')),
  'text-diff': lazy(() => import('./implementations/TextDiff')),
  'qr-generator': lazy(() => import('./implementations/QRGenerator')),
  'color-picker': lazy(() => import('./implementations/ColorPicker')),
  'json-validator': lazy(() => import('./implementations/JSONValidator')),
  'list-compare': lazy(() => import('./implementations/ListCompare')),
  'gradient-generator': lazy(
    () => import('./implementations/GradientGenerator')
  ),
<<<<<<< HEAD
  'json-to-typescript': lazy(
    () => import('./implementations/JsonToTypeScript')
  ),
=======
  'curl-to-code': lazy(() => import('./implementations/CurlToCode')),
>>>>>>> 6fa573e7
  // Add more as needed
} as const;

type ToolId = keyof typeof toolComponents;

interface LazyToolLoaderProps extends BaseToolProps {
  toolId: ToolId;
}

export default function LazyToolLoader({
  toolId,
  ...props
}: LazyToolLoaderProps) {
  const ToolComponent = toolComponents[toolId];

  if (!ToolComponent) {
    return (
      <div className="flex items-center justify-center p-8">
        <div className="text-center">
          <p className="text-gray-600 dark:text-gray-400">
            Tool not found: {toolId}
          </p>
        </div>
      </div>
    );
  }

  return (
    <Suspense fallback={<ToolLoadingSkeleton />}>
      <ErrorBoundary>
        <ToolComponent {...props} />
      </ErrorBoundary>
    </Suspense>
  );
}

// Error Boundary for tool loading
class ErrorBoundary extends React.Component<
  { children: React.ReactNode },
  { hasError: boolean }
> {
  constructor(props: { children: React.ReactNode }) {
    super(props);
    this.state = { hasError: false };
  }

  static getDerivedStateFromError(error: Error) {
    return { hasError: true };
  }

  componentDidCatch(error: Error, errorInfo: React.ErrorInfo) {
    console.error('Tool loading error:', error, errorInfo);
  }

  render() {
    if (this.state.hasError) {
      return (
        <div className="flex items-center justify-center p-8">
          <div className="space-y-4 text-center">
            <p className="text-red-600 dark:text-red-400">
              Failed to load tool. This might be a temporary issue.
            </p>
            <button
              onClick={() => window.location.reload()}
              className="rounded bg-blue-600 px-4 py-2 text-white hover:bg-blue-700"
            >
              Refresh Page
            </button>
          </div>
        </div>
      );
    }

    return this.props.children;
  }
}

// Helper to check if a tool supports lazy loading
export function isLazyLoadingSupported(toolId: string): toolId is ToolId {
  return toolId in toolComponents;
}

// Preload a specific tool component
export function preloadTool(toolId: ToolId) {
  const component = toolComponents[toolId];
  if (component && typeof window !== 'undefined') {
    // Trigger the dynamic import to preload
    void component;
  }
}

// Preload multiple tools
export function preloadTools(toolIds: ToolId[]) {
  toolIds.forEach(preloadTool);
}

// Hook to preload related tools
export function usePreloadRelatedTools(
  currentToolId: string,
  relatedTools: string[]
) {
  const supportedTools = relatedTools.filter(isLazyLoadingSupported);

  // Preload after a short delay to not interfere with current tool loading
  if (typeof window !== 'undefined') {
    setTimeout(() => {
      preloadTools(supportedTools);
    }, 1000);
  }
}<|MERGE_RESOLUTION|>--- conflicted
+++ resolved
@@ -55,13 +55,10 @@
   'gradient-generator': lazy(
     () => import('./implementations/GradientGenerator')
   ),
-<<<<<<< HEAD
+  'curl-to-code': lazy(() => import('./implementations/CurlToCode')),
   'json-to-typescript': lazy(
     () => import('./implementations/JsonToTypeScript')
   ),
-=======
-  'curl-to-code': lazy(() => import('./implementations/CurlToCode')),
->>>>>>> 6fa573e7
   // Add more as needed
 } as const;
 
